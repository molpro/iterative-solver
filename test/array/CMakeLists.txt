--- conflicted
+++ resolved
@@ -7,7 +7,7 @@
     target_link_libraries(test-${PROJECT_NAME}-HDF5Handle.exe PUBLIC molpro::${PROJECT_NAME} gmock_main)
     target_compile_definitions(test-${PROJECT_NAME}-HDF5Handle.exe PUBLIC "ARRAY_DATA=\"${CMAKE_CURRENT_BINARY_DIR}/data\"")
     gtest_discover_tests(test-${PROJECT_NAME}-HDF5Handle.exe)
-endif()
+endif ()
 
 add_executable(test-${PROJECT_NAME}-Span.exe testSpan.cpp)
 target_link_libraries(test-${PROJECT_NAME}-Span.exe PUBLIC molpro::${PROJECT_NAME} gmock_main)
@@ -21,21 +21,12 @@
 target_link_libraries(test-${PROJECT_NAME}-ArrayHandler.exe PUBLIC molpro::${PROJECT_NAME} gmock_main)
 gtest_discover_tests(test-${PROJECT_NAME}-ArrayHandler.exe)
 
-<<<<<<< HEAD
-add_executable(test-${PROJECT_NAME}-array-util.exe testDistribution.cpp file_util.h
-        testUtil.cpp test_temp_file.cpp testArrayFile.cpp testBlockReader.cpp testBufferedReader.cpp
-        test_iterable_linalg.cpp
-        )
-=======
-if(LINEARALGEBRA_ARRAY_HDF5)
-    add_executable(test-${PROJECT_NAME}-array-util.exe testDistribution.cpp file_util.h testUtil.cpp test_temp_file.cpp
-            )
-else()
-    add_executable(test-${PROJECT_NAME}-array-util.exe testDistribution.cpp file_util.h testUtil.cpp
-            )
-endif()
+add_executable(test-${PROJECT_NAME}-array-util.exe testDistribution.cpp file_util.h testUtil.cpp testArrayFile.cpp testBlockReader.cpp testBufferedReader.cpp
+        test_iterable_linalg.cpp)
+if (LINEARALGEBRA_ARRAY_HDF5)
+    target_sources(test-${PROJECT_NAME}-array-util.exe PRIVATE test_temp_file.cpp)
+endif ()
 
->>>>>>> abbdc875
 target_link_libraries(test-${PROJECT_NAME}-array-util.exe PUBLIC molpro::${PROJECT_NAME} gmock_main)
 gtest_discover_tests(test-${PROJECT_NAME}-array-util.exe)
 
@@ -47,12 +38,7 @@
             )
     if (LINEARALGEBRA_ARRAY_MPI3)
         target_sources(test-${PROJECT_NAME}-parallel PRIVATE testDistrArrayMPI3.cpp testDistrArrayFile.cpp
-<<<<<<< HEAD
-                testArrayHandlerDistr.cpp testArrayHandlerDistrSparse.cpp testArrayHandlers.cpp)
-=======
-                        testDistrArraySpan.cpp
-                        testArrayHandlerDistr.cpp testArrayHandlerDistrSparse.cpp testArrayHandlers.cpp)
->>>>>>> abbdc875
+                testDistrArraySpan.cpp testArrayHandlerDistr.cpp testArrayHandlerDistrSparse.cpp testArrayHandlers.cpp)
     endif ()
     if (LINEARALGEBRA_ARRAY_GA)
         target_sources(test-${PROJECT_NAME}-parallel PRIVATE testDistrArrayGA.cpp)
