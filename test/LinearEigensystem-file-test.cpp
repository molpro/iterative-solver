#include "test.h"
#include <gmock/gmock.h>
#include <gtest/gtest.h>

#include <Eigen/Dense>
#include <Eigen/Eigenvalues>
#include <cmath>
#include <fstream>
#include <iomanip>
#include <limits>
#include <molpro/iostream.h>
#include <numeric>
#include <regex>
#include <vector>

#include <molpro/linalg/array/ArrayHandlerIterable.h>
#include <molpro/linalg/array/ArrayHandlerIterableSparse.h>
#include <molpro/linalg/array/ArrayHandlerSparse.h>
#include <molpro/linalg/itsolv/LinearEigensystem.h>

using molpro::linalg::array::ArrayHandler;
using molpro::linalg::array::ArrayHandlerIterable;
using molpro::linalg::array::ArrayHandlerIterableSparse;
using molpro::linalg::array::ArrayHandlerSparse;
using molpro::linalg::itsolv::ArrayHandlers;
using Rvector = std::vector<double>;
using Qvector = std::vector<double>;
using Pvector = std::map<size_t, double>;
// Find lowest eigensolution of a matrix obtained from an external file
// Storage of vectors in-memory via class Rvector
using scalar = double;
namespace {
size_t n;
std::vector<double> hmat;
std::vector<double> expected_eigenvalues;
} // namespace

void load_matrix(int dimension, const std::string& type = "", double param = 1, bool hermitian = true) {
  n = dimension;
  hmat.resize(n * n);
  hmat.assign(n * n, 1);
  for (int i = 0; i < n; i++)
    hmat[i * (n + 1)] = i * param;
  if (not hermitian)
    for (int i = 0; i < n; i++)
      for (int j = 0; j < i; j++)
        hmat[i * n + j] *= .95;
}
void load_matrix(const std::string& file) {
  std::ifstream f(std::string{"./"} + file + ".hamiltonian");
  f >> n;
  hmat.resize(n * n);
  for (auto i = 0; i < n * n; i++)
    f >> hmat[i];
  // split degeneracies
  for (auto i = 0; i < n; i++)
    hmat[i * (n + 1)] += 1e-8 * i;
}

using pv = Rvector;

scalar matrix(const size_t i, const size_t j) { return hmat[i * n + j]; }

void action(const std::vector<Rvector>& psx, std::vector<Rvector>& outputs) {
  for (size_t k = 0; k < psx.size(); k++) {
    for (size_t i = 0; i < n; i++) {
      outputs[k][i] = 0;
      for (size_t j = 0; j < n; j++)
        outputs[k][i] += matrix(i, j) * psx[k][j];
    }
  }
}
template <class scalar>
scalar dot(const std::vector<scalar>& a, const std::vector<scalar>& b) {
  return std::inner_product(std::begin(a), std::end(a), std::begin(b), scalar(0));
}
std::vector<double> residual(const std::vector<Rvector>& psx, std::vector<Rvector>& outputs) {

  std::vector<double> evals;
  for (size_t k = 0; k < psx.size(); k++) {
    double eval = 0;
    for (size_t i = 0; i < n; i++) {
      outputs[k][i] = 0;
      for (size_t j = 0; j < n; j++)
        outputs[k][i] += matrix(i, j) * psx[k][j];
      eval += outputs[k][i] * psx[k][i];
    }
    eval /= dot(psx[k], psx[k]);
    for (size_t i = 0; i < n; i++) {
      outputs[k][i] -= eval * psx[k][i];
    }
    evals.push_back(eval);
  }
  return evals;
}

void update(std::vector<Rvector>& psg, std::vector<scalar> shift = std::vector<scalar>()) {
  //  for (size_t k = 0; k < psc.size(); k++) {
  //   molpro::cout << "update root "<<k<<", shift="<<shift[k]<<": ";
  //    for (size_t i = 0; i < n; i++)
  //      molpro::cout <<" "<< -psg[k][i] / (1e-12-shift[k] + matrix(i,i));
  //    molpro::cout<<std::endl;
  //  }
  for (size_t k = 0; k < psg.size() && k < shift.size(); k++)
    for (size_t i = 0; i < n; i++)
      psg[k][i] = -psg[k][i] / (1e-12 - shift[k] + matrix(i, i));
}

void test_eigen(const std::string& title = "") {
  bool hermitian = std::abs(matrix(0, 1) - matrix(1, 0)) < 1e-10;
  {
    Eigen::Map<Eigen::Matrix<double, Eigen::Dynamic, Eigen::Dynamic>> he(hmat.data(), n, n);
    Eigen::EigenSolver<Eigen::Matrix<double, Eigen::Dynamic, Eigen::Dynamic>> esolver(he);
    auto ev = esolver.eigenvalues().real();
    //              std::cout << "actual eigenvalues" << ev << std::endl;
    expected_eigenvalues.clear();
    for (int i = 0; i < n; i++)
      expected_eigenvalues.push_back(ev[i]);
  }
  std::sort(expected_eigenvalues.begin(), expected_eigenvalues.end());
  for (int nroot = 1; nroot <= n && nroot <= 28; nroot++) {
    for (auto np = 0; np <= n && np <= 50 && (hermitian or np == 0); np += std::max(nroot, int(n) / 10)) {
      molpro::cout << "\n\n*** " << title << ", " << nroot << " roots, problem dimension " << n << ", pspace dimension "
                   << np << std::endl;

      auto handlers = std::make_shared<molpro::linalg::itsolv::ArrayHandlers<Rvector, Qvector, Pvector>>();
      molpro::linalg::itsolv::LinearEigensystem<Rvector, Qvector, Pvector> solver(handlers);
      solver.set_n_roots(nroot);
      solver.set_convergence_threshold(1.0e-10);
      solver.propose_rspace_norm_thresh = 1.0e-14;
      solver.propose_rspace_svd_thresh = 1.0e-10;
      solver.set_max_size_qspace(std::max(3 * nroot, std::min(int(n), std::min(1000, 3 * nroot)) - np));
      solver.set_reset_D(4);
      molpro::cout << "convergence threshold = " << solver.convergence_threshold() << ", svd thresh = "
                   << solver.propose_rspace_svd_thresh << ", norm thresh = " << solver.propose_rspace_norm_thresh
                   << ", max size of Q = " << solver.get_max_size_qspace() << ", reset D = " << solver.get_reset_D()
                   << std::endl;
      solver.logger->max_trace_level = molpro::linalg::itsolv::Logger::None;
      solver.logger->max_warn_level = molpro::linalg::itsolv::Logger::Error;
      solver.logger->data_dump = false;
      solver.set_hermiticity(hermitian);
      std::vector<Rvector> g;
      std::vector<Rvector> x;

      std::vector<size_t> guess;
      {
        std::vector<double> diagonals;
        for (auto i = 0; i < n; i++)
          diagonals.push_back(matrix(i, i));
        for (size_t root = 0; root < solver.n_roots(); root++) {
          x.emplace_back(n, 0);
          g.emplace_back(n);
          guess.push_back(std::min_element(diagonals.begin(), diagonals.end()) - diagonals.begin()); // initial guess
          *std::min_element(diagonals.begin(), diagonals.end()) = 1e99;
          x.back()[guess.back()] = 1; // initial guess
        }
      }
      //        std::cout << "guess: " << guess << std::endl;
      int nwork = solver.n_roots();

      std::vector<scalar> PP;
      std::vector<Pvector> pspace;
      using vectorP = std::vector<scalar>;
      using molpro::linalg::itsolv::CVecRef;
      using molpro::linalg::itsolv::VecRef;
      //          using fapply_on_p_type = std::function<void(const std::vector<VectorP>&, const CVecRef<P>&, const
      //          VecRef<R>&)>;
      std::function<void(const std::vector<vectorP>&, const CVecRef<Pvector>&, const VecRef<Rvector>&)> apply_p =
          [](const std::vector<vectorP>& pvectors, const CVecRef<Pvector>& pspace, const VecRef<Rvector>& action) {
            for (size_t i = 0; i < pvectors.size(); i++) {
              auto& actioni = (action[i]).get();
              for (size_t pi = 0; pi < pspace.size(); pi++) {
                const auto& p = pspace[pi].get();
                for (const auto& pel : p)
                  for (size_t j = 0; j < n; j++)
                    actioni[j] += hmat[j + n * pel.first] * pel.second * pvectors[i][pi];
              }
            }
          };

      for (auto iter = 0; iter < 100; iter++) {
        if (iter == 0 && np > 0) {
          std::vector<double> diagonals;
          for (auto i = 0; i < n; i++)
            diagonals.push_back(matrix(i, i));
          for (size_t p = 0; p < np; p++) {
            std::map<size_t, scalar> pp;
            pp.insert({std::min_element(diagonals.begin(), diagonals.end()) - diagonals.begin(), 1});
            pspace.push_back(pp);
            *std::min_element(diagonals.begin(), diagonals.end()) = 1e99;
          }
          //            std::cout << "P space: " << pspace << std::endl;
          PP.reserve(np * np);
          for (const auto& i : pspace)
            for (const auto& j : pspace)
              PP.push_back(matrix(i.begin()->first, j.begin()->first));
          //            std::cout << "PP: " << PP << std::endl;

          nwork = solver.add_p(molpro::linalg::itsolv::cwrap(pspace),
                               molpro::linalg::array::span::Span<double>(PP.data(), PP.size()),
                               molpro::linalg::itsolv::wrap(x), molpro::linalg::itsolv::wrap(g), apply_p);
        } else {
          action(x, g);
          //          for (auto root = 0; root < nwork; root++) {
          //            std::cout << "before addVector() x:";
          //            for (auto i = 0; i < n; i++)
          //              std::cout << " " << x[root][i];
          //            std::cout << std::endl;
          //            std::cout << "before addVector() g:";
          //            for (auto i = 0; i < n; i++)
          //              std::cout << " " << g[root][i];
          //            std::cout << std::endl;
          //          }
          nwork = solver.add_vector(x, g, apply_p);
        }
        if (nwork == 0)
          break;
        //        for (auto root = 0; root < nwork; root++) {
        //          std::cout << "after addVector() or addP()"
        //                    << " eigenvalue=" << solver.working_set_eigenvalues()[root] << " error=" <<
        //                    solver.errors()[root]
        //                    << "\nx:";
        //          for (auto i = 0; i < n; i++)
        //            std::cout << " " << x[root][i];
        //          std::cout << std::endl;
        //          std::cout << "after addVector() g:";
        //          for (auto i = 0; i < n; i++)
        //            std::cout << " " << g[root][i];
        //          std::cout << std::endl;
        //        }
        //        x.resize(nwork);
        //        g.resize(nwork);
        //        for (auto k = 0; k < solver.working_set().size(); k++) {
        //          for (auto p = 0; p < np; p++)
        //            for (const auto& pc : pspace[p])
        //              for (auto i = 0; i < n; i++)
        //                g[k][i] += matrix(i, pc.first) * pc.second * Pcoeff[k][p];
        //          //            molpro::cout << "old error " << solver.m_errors[solver.working_set()[k]];
        //          //            solver.m_errors[solver.working_set()[k]] = std::sqrt(g[k].dot(g[k]));
        //          //            molpro::cout << "; new error " << solver.m_errors[solver.working_set()[k]] <<
        //          std::endl;
        //        }
        //          for (auto root = 0; root < nwork; root++) {
        //            std::cout << "after p gradient g:";
        //            for (auto i = 0; i < n; i++)
        //              std::cout << " " << g[root][i];
        //            std::cout << std::endl;
        //          }
        update(g, solver.working_set_eigenvalues());
        //          for (auto root = 0; root < nwork; root++) {
        //            std::cout << "after update() x:";
        //            for (auto i = 0; i < n; i++)
        //              std::cout << " " << x[root][i];
        //            std::cout << std::endl;
        //            std::cout << "after update() g:";
        //            for (auto i = 0; i < n; i++)
        //              std::cout << " " << g[root][i];
        //            std::cout << std::endl;
        //          }
        //        solver.report();
        //          if (*std::max_element(solver.errors().begin(), solver.errors().end()) < solver.m_thresh)
        if (solver.end_iteration(x, g) == 0)
          break;
      }
      std::cout << "Error={ ";
      for (const auto& e : solver.errors())
        std::cout << e << " ";
      std::cout << "} after " << solver.statistics().iterations << " iterations, " << solver.statistics().r_creations
                << " R vectors" << std::endl;
      //        for (size_t root = 0; root < solver.n_roots(); root++) {
      //          std::cout << "Eigenvalue " << std::fixed << std::setprecision(9) << solver.eigenvalues()[root] <<
      //          std::endl;
      //        solver.solution(root, x.front(), g.front(), Pcoeff.front());
      //        std::cout << "Eigenvector: (norm=" << std::sqrt(x[0].dot(x[0])) << "): ";
      //        for (size_t k = 0; k < n; k++)
      //          std::cout << " " << (x[0])[k];
      //        std::cout << std::endl;
      //        }
      EXPECT_THAT(solver.errors(), ::testing::Pointwise(::testing::DoubleNear(2 * solver.convergence_threshold()),
                                                        std::vector<double>(nroot, double(0))));
      //      std::cout << "expected eigenvalues "
      //                << std::vector<double>(expected_eigenvalues.data(), expected_eigenvalues.data() +
      //                solver.n_roots())
      //                << std::endl;
      //      std::cout << "obtained eigenvalues " << solver.eigenvalues() << std::endl;
      EXPECT_THAT(solver.eigenvalues(),
                  ::testing::Pointwise(::testing::DoubleNear(2e-9),
                                       std::vector<double>(expected_eigenvalues.data(),
                                                           expected_eigenvalues.data() + solver.n_roots())));
      EXPECT_LE(solver.statistics().r_creations, (nroot + 1) * 15);
<<<<<<< HEAD
      std::vector<std::vector<double>> parameters, residual;
      std::vector<int> roots;
      for (int root=0; root < solver.n_roots(); root++) {
        parameters.emplace_back(n);
        residual.emplace_back(n);
        roots.push_back(root);
      }
      solver.solution(roots,parameters,residual);
      int root = 0;
      for (const auto& ee : expected_eigensolutions) {
        EXPECT_NEAR(ee.first, solver.eigenvalues()[root], 1e-10);
        EXPECT_THAT(phase_normalise(parameters[root]),
                    ::testing::Pointwise(::testing::DoubleNear(1e-8), phase_normalise(ee.second)));
        //        std::cout << phase_normalise(parameters) << std::endl;
        //        std::cout << phase_normalise(ee.second) << std::endl;
        root++;
        if (root >= solver.n_roots())
          break;
      }
=======
>>>>>>> 1587d015
    }
  }
}

TEST(IterativeSolver, file_eigen) {
  for (const auto& file : std::vector<std::string>{"bh"}) {
    load_matrix(file);
    test_eigen(file);
  }
}

TEST(IterativeSolver, n_eigen) {
  size_t n = 1000;
  double param = 1;
  //  for (auto param : std::vector<double>{.01, .1, 1, 10, 100}) {
  //  for (auto param : std::vector<double>{.01, .1, 1}) {
  for (auto param : std::vector<double>{1}) {
    load_matrix(n, "", param);
    test_eigen(std::to_string(n) + "/" + std::to_string(param));
  }
}
TEST(IterativeSolver, nonhermitian_eigen) {
  size_t n = 30;
  double param = 1;
  //  for (auto param : std::vector<double>{.01, .1, 1, 10, 100}) {
  //  for (auto param : std::vector<double>{.01, .1, 1}) {
  for (auto param : std::vector<double>{1}) {
    load_matrix(n, "", param, false);
//    std::cout << "matrix " << hmat << std::endl;
    test_eigen(std::to_string(n) + "/" + std::to_string(param) + ", non-hermitian");
  }
}

TEST(IterativeSolver, small_eigen) {
  for (int n = 1; n < 20; n++) {
    double param = 1;
    load_matrix(n, "", param);
    test_eigen(std::to_string(n) + "/" + std::to_string(param));
  }
}

TEST(IterativeSolver, symmetry_eigen) {
  for (int n = 1; n < 10; n++) {
    double param = 1;
    load_matrix(n, "", param);
    for (auto i = 0; i < n; i++)
      for (auto j = 0; j < n; j++)
        if (((i % 3) == 0 and (j % 3) != 0) or ((j % 3) == 0 and (i % 3) != 0))
          hmat[j + i * n] = 0;
    if (false) {
      std::cout << "hmat " << std::endl;
      for (auto i = 0; i < n; i++) {
        std::cout << "i%3" << i % 3 << std::endl;
        for (auto j = 0; j < n; j++)
          std::cout << " " << hmat[j + i * n];
        std::cout << std::endl;
      }
    }
    test_eigen(std::to_string(n) + "/sym/" + std::to_string(param));
  }
}<|MERGE_RESOLUTION|>--- conflicted
+++ resolved
@@ -288,7 +288,6 @@
                                        std::vector<double>(expected_eigenvalues.data(),
                                                            expected_eigenvalues.data() + solver.n_roots())));
       EXPECT_LE(solver.statistics().r_creations, (nroot + 1) * 15);
-<<<<<<< HEAD
       std::vector<std::vector<double>> parameters, residual;
       std::vector<int> roots;
       for (int root=0; root < solver.n_roots(); root++) {
@@ -308,8 +307,6 @@
         if (root >= solver.n_roots())
           break;
       }
-=======
->>>>>>> 1587d015
     }
   }
 }
