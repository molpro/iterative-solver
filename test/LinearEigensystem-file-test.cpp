--- conflicted
+++ resolved
@@ -100,33 +100,6 @@
       psg[k][i] = -psg[k][i] / (1e-12 - shift[k] + matrix(i, i));
 }
 
-<<<<<<< HEAD
-TEST(IterativeSolver, file_eigen) {
-  for (const auto& file : std::vector<std::string>{"bh"}) {
-    load_matrix(file);
-    for (int nroot = 15; nroot <= n && nroot <= 14; nroot++) {
-      for (auto np = 0; np <= 0; np += 4) {
-        molpro::cout << "\n\n*** " << file << ", " << nroot << " roots, problem dimension " << n
-                     << ", pspace dimension " << np << std::endl;
-
-        auto handlers = std::make_shared<molpro::linalg::itsolv::ArrayHandlers<Rvector, Qvector, Pvector>>();
-        molpro::linalg::itsolv::LinearEigensystemA<Rvector, Qvector, Pvector> solver(handlers);
-        solver.set_n_roots(nroot);
-        solver.set_convergence_threshold(1.0e-10);
-        solver.propose_rspace_norm_thresh = 1.0e-14;
-        solver.propose_rspace_svd_thresh = 1.0e-4;
-        solver.max_size_qspace = std::min(int(n), std::min(1000, 3 * nroot));
-        solver.set_reset_D(10);
-        molpro::cout << "convergence threshold = " << solver.convergence_threshold() << ", svd thresh"
-                     << solver.propose_rspace_svd_thresh << ", norm thresh" << solver.propose_rspace_norm_thresh
-                     << ", max size of Q = " << solver.max_size_qspace << ", reset D = " << solver.get_reset_D()
-                     << std::endl;
-        solver.logger->max_trace_level = molpro::linalg::itsolv::Logger::None;
-        solver.logger->max_warn_level = molpro::linalg::itsolv::Logger::Error;
-        solver.logger->data_dump = false;
-        std::vector<Rvector> g;
-        std::vector<Rvector> x;
-=======
 void test_eigen(const std::string& title = "") {
   {
     Eigen::Map<Eigen::Matrix<double, Eigen::Dynamic, Eigen::Dynamic>> he(hmat.data(), n, n);
@@ -137,7 +110,7 @@
     for (int i = 0; i < n; i++)
       expected_eigenvalues.push_back(ev[i]);
   }
-  for (int nroot = 1; nroot <= n && nroot < 5; nroot++) {
+  for (int nroot = 1; nroot <= n && nroot <= 14; nroot++) {
     for (auto np = 0; np <= 0; np += 4) {
       molpro::cout << "\n\n*** " << title << ", " << nroot << " roots, problem dimension " << n << ", pspace dimension "
                    << np << std::endl;
@@ -147,17 +120,18 @@
       solver.set_n_roots(nroot);
       solver.set_convergence_threshold(1.0e-10);
       solver.propose_rspace_norm_thresh = 1.0e-14;
+      solver.propose_rspace_svd_thresh = 1.0e-4;
       solver.max_size_qspace = std::min(int(n), std::min(1000, 3 * nroot));
-      solver.set_reset_D(50);
-      molpro::cout << "convergence threshold = " << solver.convergence_threshold() << ", norm thresh"
-                   << solver.propose_rspace_norm_thresh << ", max size of Q = " << solver.max_size_qspace
-                   << ", reset D = " << solver.get_reset_D() << std::endl;
+      solver.set_reset_D(10);
+      molpro::cout << "convergence threshold = " << solver.convergence_threshold() << ", svd thresh"
+                   << solver.propose_rspace_svd_thresh << ", norm thresh" << solver.propose_rspace_norm_thresh
+                   << ", max size of Q = " << solver.max_size_qspace << ", reset D = " << solver.get_reset_D()
+                   << std::endl;
       solver.logger->max_trace_level = molpro::linalg::itsolv::Logger::None;
       solver.logger->max_warn_level = molpro::linalg::itsolv::Logger::Error;
       solver.logger->data_dump = false;
       std::vector<Rvector> g;
       std::vector<Rvector> x;
->>>>>>> abf38638
 
       std::vector<size_t> guess;
       {
@@ -213,96 +187,6 @@
           //            }
           nwork = solver.add_vector(x, g, Pcoeff);
         }
-<<<<<<< HEAD
-        //        std::cout << "guess: " << guess << std::endl;
-        int nwork = solver.n_roots();
-
-        std::vector<std::vector<scalar>> Pcoeff(solver.n_roots());
-        std::vector<scalar> PP;
-        std::vector<Pvector> pspace;
-
-        for (auto iter = 0; iter < 50; iter++) {
-          if (iter == 0 && np > 0) {
-            std::vector<double> diagonals;
-            for (auto i = 0; i < n; i++)
-              diagonals.push_back(matrix(i, i));
-            for (size_t p = 0; p < np; p++) {
-              std::map<size_t, scalar> pp;
-              pp.insert({std::min_element(diagonals.begin(), diagonals.end()) - diagonals.begin(), 1});
-              pspace.push_back(pp);
-              *std::min_element(diagonals.begin(), diagonals.end()) = 1e99;
-            }
-            //            std::cout << "P space: " << pspace << std::endl;
-            PP.reserve(np * np);
-            for (const auto& i : pspace)
-              for (const auto& j : pspace)
-                PP.push_back(matrix(i.begin()->first, j.begin()->first));
-            //            std::cout << "PP: " << PP << std::endl;
-            nwork = solver.add_p(molpro::linalg::itsolv::cwrap(pspace),
-                                 molpro::linalg::array::span::Span<double>(PP.data(), PP.size()),
-                                 molpro::linalg::itsolv::wrap(x), molpro::linalg::itsolv::wrap(g), Pcoeff);
-          } else {
-            action(x, g);
-            //            for (auto root = 0; root < nwork; root++) {
-            //              std::cout << "before addVector() x:";
-            //              for (auto i = 0; i < n; i++)
-            //                std::cout << " " << x[root][i];
-            //              std::cout << std::endl;
-            //              std::cout << "before addVector() g:";
-            //              for (auto i = 0; i < n; i++)
-            //                std::cout << " " << g[root][i];
-            //              std::cout << std::endl;
-            //            }
-            nwork = solver.add_vector(x, g, Pcoeff);
-          }
-          if (nwork == 0)
-            break;
-          //          for (auto root = 0; root < nwork; root++) {
-          //            std::cout << "after addVector()"
-          //                      << " eigenvalue=" << solver.working_set_eigenvalues()[root] << " error=" <<
-          //                      solver.errors()[root]
-          //                      << " x:";
-          //            for (auto i = 0; i < n; i++)
-          //              std::cout << " " << x[root][i];
-          //            std::cout << std::endl;
-          //            std::cout << "after addVector() g:";
-          //            for (auto i = 0; i < n; i++)
-          //              std::cout << " " << g[root][i];
-          //            std::cout << std::endl;
-          //          }
-          //        x.resize(nwork);
-          //        g.resize(nwork);
-          for (auto k = 0; k < solver.working_set().size(); k++) {
-            for (auto p = 0; p < np; p++)
-              for (const auto& pc : pspace[p])
-                for (auto i = 0; i < n; i++)
-                  g[k][i] += matrix(i, pc.first) * pc.second * Pcoeff[k][p];
-            //            molpro::cout << "old error " << solver.m_errors[solver.working_set()[k]];
-            //            solver.m_errors[solver.working_set()[k]] = std::sqrt(g[k].dot(g[k]));
-            //            molpro::cout << "; new error " << solver.m_errors[solver.working_set()[k]] << std::endl;
-          }
-          //          for (auto root = 0; root < nwork; root++) {
-          //            std::cout << "after p gradient g:";
-          //            for (auto i = 0; i < n; i++)
-          //              std::cout << " " << g[root][i];
-          //            std::cout << std::endl;
-          //          }
-          update(g, solver.working_set_eigenvalues());
-          //          for (auto root = 0; root < nwork; root++) {
-          //            std::cout << "after update() x:";
-          //            for (auto i = 0; i < n; i++)
-          //              std::cout << " " << x[root][i];
-          //            std::cout << std::endl;
-          //            std::cout << "after update() g:";
-          //            for (auto i = 0; i < n; i++)
-          //              std::cout << " " << g[root][i];
-          //            std::cout << std::endl;
-          //          }
-          solver.report();
-          //          if (*std::max_element(solver.errors().begin(), solver.errors().end()) < solver.m_thresh)
-          if (solver.end_iteration(x, g) == 0)
-            break;
-=======
         if (nwork == 0)
           break;
         //          for (auto root = 0; root < nwork; root++) {
@@ -328,7 +212,6 @@
           //            molpro::cout << "old error " << solver.m_errors[solver.working_set()[k]];
           //            solver.m_errors[solver.working_set()[k]] = std::sqrt(g[k].dot(g[k]));
           //            molpro::cout << "; new error " << solver.m_errors[solver.working_set()[k]] << std::endl;
->>>>>>> abf38638
         }
         //          for (auto root = 0; root < nwork; root++) {
         //            std::cout << "after p gradient g:";
