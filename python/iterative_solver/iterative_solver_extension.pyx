import numpy as np
cimport numpy as np
import cython
from libcpp.vector cimport vector

# distutils : language = c++
m_mpicomm_compute = None
class IterativeSolver:
    # cdef CppIterativeSolver* thisptr # thisptr is a pointer that will hold to the instance of the C++ classptr
    # def __cinit__(self):  # defines the python wrapper class' init function
        # cdef double[::1] InputArrayC = InputArray # defines a memoryview containnig a 1D numpy array - this can be passed as a C-like array by providing a pointer to the 1st element and the length
        # print('in python constructor, mapped:',mapped)
        # self.thisptr = new CppTestClass(InputArray.size, &InputArrayC[0], 1 if mapped else 0) # creates an instance of the C++ class and puts allocates the pointer to this
        # self.nroot = 1
        # self.nq = n
        # print('IterativeSolver.__cinit__')
    def __init__(self, n, nroot=1):
        self.n = n
        self.nroot = nroot

    def mpicomm_compute(self):
        global m_mpicomm_compute
        if m_mpicomm_compute is None:
            m_mpicomm_compute = IterativeSolver_mpicomm_global()
        return m_mpicomm_compute

    def solution(self,roots, parameters, residual, sync=True):
        # from cpython cimport array
        # cimport array
        cdef double[::1] parameters_ = parameters.reshape([self.n*len(roots)])
        cdef double[::1] residual_ = residual.reshape([self.n*len(roots)])
        cdef vector[int] roots_ = roots
        IterativeSolverSolution(len(roots),&roots_[0],&parameters_[0], &residual_[0], 1 if sync else 0)
        return self.value

    def add_value(self, value, parameters, action, sync=True):
        cdef double[::1] parameters_ = parameters.reshape([self.n*self.nroot])
        cdef double[::1] action_ = action.reshape([self.n*self.nroot])
        result = IterativeSolverAddValue(value, &parameters_[0], &action_[0], 1 if sync else 0)
        self.value = value
        return result

    def add_vector(self, buffer_size, parameters, action, sync=True):
        # print('add_vector',buffer_size, parameters)
        cdef double[::1] parameters_ = parameters.reshape([self.n*self.nroot])
        cdef double[::1] action_ = action.reshape([self.n*self.nroot])
        cdef size_t buffer_size_ = buffer_size
        result = IterativeSolverAddVector(buffer_size_, &parameters_[0], &action_[0], 1 if sync else 0)
        return result

    def end_iteration(self, solution, residual, sync=True):
        cdef double[::1] solution_ = solution.reshape([self.n*self.nroot])
        cdef double[::1] residual_ = residual.reshape([self.n*self.nroot])
        nbuffer = solution.shape[0] if len(solution.shape) > 1 else 1
        cdef size_t nbuffer_ = nbuffer
        result = IterativeSolverEndIteration(nbuffer_, &solution_[0], &residual_[0], 1 if sync else 0)
        return int(result)
    @property
    def errors(self):
        e = np.ndarray(self.nroot)
        cdef double[::1] e_ = e
        IterativeSolverErrors(&e_[0])
        return e
        pass

    def solve(self, parameters, actions, problem, generate_initial_guess=False, max_iter=None):
        if len(parameters.shape) <2 or len(actions.shape) < 2:
            return self.solve(parameters.reshape([self.nroot,self.n]),actions.reshape([self.nroot,self.n]),problem,generate_initial_guess,max_iter)
        cdef double[::1] parameters_ = parameters.reshape([self.n*self.nroot])
        cdef double[::1] actions_ = actions.reshape([self.n*self.nroot])
        nbuffer = parameters.shape[0] if len(parameters.shape) > 1 else 1
        ev = np.zeros([self.nroot],dtype=float)
        cdef double[::1] ev_ = ev
        errors = np.array([self.nroot],dtype=float)
        cdef double[::1] errors_ = errors
        verbosity = IterativeSolverVerbosity()
        use_diagonals = problem.diagonals(actions.reshape([actions.size]))
        cdef int max_iter_
        if max_iter is not None:
            max_iter_ = max_iter
            IterativeSolverSetMaxIter(max_iter_)
        if use_diagonals:
            IterativeSolverSetDiagonals(&actions_[0])
        if generate_initial_guess:
            if not use_diagonals:
                raise ValueError('Default initial guess requested, but diagonal elements are not available')
            raise NotImplementedError('Default initial guess not yet implemented')

        nwork = nbuffer
        for iter in range(IterativeSolverMaxIter()):
            # print('start of iteration')
            # print('parameters',parameters)
            # print('actions',actions)
            if IterativeSolverNonLinear() > 0:
                value = problem.residual(parameters.reshape([self.n]), actions.reshape([self.n]))
                nwork = self.add_value(value, parameters, actions)
            else:
                problem.action(parameters,  actions)
                nwork = self.add_vector(nbuffer, parameters, actions)
            if nwork > 0:
                IterativeSolverWorkingSetEigenvalues(&ev_[0])
                if use_diagonals:
                    IterativeSolverDiagonals(&parameters_[0])
                    problem.precondition(actions[:nwork,:], ev[:nwork], parameters.reshape([parameters.size]))
                else:
                    problem.precondition(actions[:nwork,:], ev[:nwork])
            # print('before end_iteration')
            # print('parameters',parameters, parameters.shape)
            # print('actions',actions, actions.shape)
            nwork = self.end_iteration(parameters,actions)
            # print('after end_iteration', nwork)
            # print('parameters',parameters, parameters.shape)
            # print('actions',actions, actions.shape)
            if nwork <= 0: verbosity += 1
            IterativeSolverErrors(&errors_[0])
            # print('after errors')
            self.value = IterativeSolverValue()
            if IterativeSolverHasValues() != 0:
                reported = problem.report(iter, verbosity, errors, value=value)
            elif IterativeSolverHasEigenvalues() != 0:
                IterativeSolverEigenvalues(&ev_[0])
                reported = problem.report(iter, verbosity, errors, eigenvalues=ev[:self.nroot])
            else:
                reported = problem.report(iter, verbosity, errors)
            if not reported and verbosity >=2:
                print('Iteration', iter,'log10(|residual|)=', np.log10(errors))
                if IterativeSolverHasValues() != 0:
                    print('Objective function value', value)
            if nwork < 1: break
class Optimize(IterativeSolver):
    def __init__(self, n, range=None, thresh=1e-10, thresh_value=1e50, verbosity=0, minimize=True,
                 pname='', mpicomm=None, algorithm='', options=''):
        super().__init__(n)
        cdef size_t n_ = n
        cdef size_t range_[2]
        if range is None:
            range_ = [0, 0]
        else:
            range_ = range
        cdef size_t * rb = &range_[0]
        cdef size_t * re = &range_[1]
        cdef double thresh_ = thresh
        cdef double thresh_value_ = thresh_value
        cdef int verbosity_ = verbosity
        cdef bytes pname__ = pname.encode()
        cdef char * pname_ = pname__
        cdef int mpicomm_ = mpicomm if mpicomm is not None else self.mpicomm_compute()
        cdef bytes algorithm__ = algorithm.encode()
        cdef char * algorithm_ = algorithm__
        cdef bytes options__ = options.encode()
        cdef char * options_ = options__
        IterativeSolverOptimizeInitialize(n_, rb, re, thresh_, thresh_value_, verbosity_,
                                          1 if minimize else 0, pname_, mpicomm_, algorithm_,
                                          options_)
        if range is not None:
            range[0] = rb[0]
            range[1] = re[0]

<<<<<<< HEAD
    # def __init__(self):
    #     print('Optimize.__init__()')

=======
>>>>>>> e7f59774
class NonLinearEquations(IterativeSolver):
    def __init__(self, n, range=None, thresh=1e-10, verbosity=0,
                  pname='', mpicomm=None, algorithm='', options=''):
        super().__init__(n)
        cdef size_t n_ = n
        cdef size_t range_[2]
        if range is None:
            range_ = [0, 0]
        else:
            range_ = range
        cdef size_t * rb = &range_[0]
        cdef size_t * re = &range_[1]
        cdef double thresh_ = thresh
        cdef int verbosity_ = verbosity
        cdef bytes pname__ = pname.encode()
        cdef char * pname_ = pname__
        cdef int mpicomm_ = mpicomm if mpicomm is not None else self.mpicomm_compute()
        cdef bytes algorithm__ = algorithm.encode()
        cdef char * algorithm_ = algorithm__
        cdef bytes options__ = options.encode()
        cdef char * options_ = options__
        IterativeSolverNonLinearEquationsInitialize(n_, rb, re, thresh_, verbosity_,
                                          pname_, mpicomm_, algorithm_,
                                          options_)
        if range is not None:
            range[0] = rb[0]
            range[1] = re[0]

class LinearEquations(IterativeSolver):
    def __init__(self, n, nroot, rhs, range=None, aughes=0.0, thresh=1e-10, thresh_value=1e50, hermitian=False, verbosity=0,
                 pname='', mpicomm=None, algorithm='', options=''):
<<<<<<< HEAD
        super().__init__(n)
=======
        super().__init__(n, nroot)
>>>>>>> e7f59774
        cdef size_t n_ = n
        cdef size_t nroot_ = nroot
        cdef double[::1] rhs_ = rhs
        cdef size_t range_[2]
        if range is None:
            range_ = [0, 0]
        else:
            range_ = range
        cdef size_t * rb = &range_[0]
        cdef size_t * re = &range_[1]
        cdef double aughes_ = aughes
        cdef double thresh_ = thresh
        cdef double thresh_value_ = thresh_value
        cdef int verbosity_ = verbosity
        cdef bytes pname__ = pname.encode()
        cdef char * pname_ = pname__
        cdef int mpicomm_ = mpicomm if mpicomm is not None else self.mpicomm_compute()

class LinearEigensystem(IterativeSolver):
    def __init__(self, n, nroot, range=None, thresh=1e-10, thresh_value=1e50, hermitian=False, verbosity=0,
                 pname='', mpicomm=None, algorithm='', options=''):
<<<<<<< HEAD
        super().__init__(n)
=======
        super().__init__(n, nroot)
>>>>>>> e7f59774
        cdef size_t n_ = n
        cdef size_t nroot_ = nroot
        cdef size_t range_[2]
        if range is None:
            range_ = [0, 0]
        else:
            range_ = range
        cdef size_t * rb = &range_[0]
        cdef size_t * re = &range_[1]
        cdef double thresh_ = thresh
        cdef double thresh_value_ = thresh_value
        cdef int verbosity_ = verbosity
        cdef bytes pname__ = pname.encode()
        cdef char * pname_ = pname__
        cdef int mpicomm_ = mpicomm if mpicomm is not None else self.mpicomm_compute()
        cdef bytes algorithm__ = algorithm.encode()
        cdef char * algorithm_ = algorithm__
        cdef bytes options__ = options.encode()
        cdef char * options_ = options__
        IterativeSolverLinearEigensystemInitialize(n_, nroot_, rb, re, thresh_, thresh_value_,
                                                 1 if hermitian else 0, verbosity_,
                                                 pname_, mpicomm_, algorithm_,
                                                 options_)
        if range is not None:
            range[0] = rb[0]
<<<<<<< HEAD
            range[1] = re[0]
=======
            range[1] = re[0]
    @property
    def eigenvalues(self):
        e = np.ndarray(self.nroot)
        cdef double[::1] e_ = e
        IterativeSolverEigenvalues(&e_[0])
        return e
        pass
>>>>>>> e7f59774
<|MERGE_RESOLUTION|>--- conflicted
+++ resolved
@@ -156,12 +156,6 @@
             range[0] = rb[0]
             range[1] = re[0]
 
-<<<<<<< HEAD
-    # def __init__(self):
-    #     print('Optimize.__init__()')
-
-=======
->>>>>>> e7f59774
 class NonLinearEquations(IterativeSolver):
     def __init__(self, n, range=None, thresh=1e-10, verbosity=0,
                   pname='', mpicomm=None, algorithm='', options=''):
@@ -193,11 +187,7 @@
 class LinearEquations(IterativeSolver):
     def __init__(self, n, nroot, rhs, range=None, aughes=0.0, thresh=1e-10, thresh_value=1e50, hermitian=False, verbosity=0,
                  pname='', mpicomm=None, algorithm='', options=''):
-<<<<<<< HEAD
-        super().__init__(n)
-=======
         super().__init__(n, nroot)
->>>>>>> e7f59774
         cdef size_t n_ = n
         cdef size_t nroot_ = nroot
         cdef double[::1] rhs_ = rhs
@@ -219,11 +209,7 @@
 class LinearEigensystem(IterativeSolver):
     def __init__(self, n, nroot, range=None, thresh=1e-10, thresh_value=1e50, hermitian=False, verbosity=0,
                  pname='', mpicomm=None, algorithm='', options=''):
-<<<<<<< HEAD
-        super().__init__(n)
-=======
         super().__init__(n, nroot)
->>>>>>> e7f59774
         cdef size_t n_ = n
         cdef size_t nroot_ = nroot
         cdef size_t range_[2]
@@ -249,9 +235,6 @@
                                                  options_)
         if range is not None:
             range[0] = rb[0]
-<<<<<<< HEAD
-            range[1] = re[0]
-=======
             range[1] = re[0]
     @property
     def eigenvalues(self):
@@ -260,4 +243,84 @@
         IterativeSolverEigenvalues(&e_[0])
         return e
         pass
->>>>>>> e7f59774
+
+class NonLinearEquations(IterativeSolver):
+    def __init__(self, n, range=None, thresh=1e-10, verbosity=0,
+                  pname='', mpicomm=None, algorithm='', options=''):
+        super().__init__(n)
+        cdef size_t n_ = n
+        cdef size_t range_[2]
+        if range is None:
+            range_ = [0, 0]
+        else:
+            range_ = range
+        cdef size_t * rb = &range_[0]
+        cdef size_t * re = &range_[1]
+        cdef double thresh_ = thresh
+        cdef int verbosity_ = verbosity
+        cdef bytes pname__ = pname.encode()
+        cdef char * pname_ = pname__
+        cdef int mpicomm_ = mpicomm if mpicomm is not None else self.mpicomm_compute()
+        cdef bytes algorithm__ = algorithm.encode()
+        cdef char * algorithm_ = algorithm__
+        cdef bytes options__ = options.encode()
+        cdef char * options_ = options__
+        IterativeSolverNonLinearEquationsInitialize(n_, rb, re, thresh_, verbosity_,
+                                          pname_, mpicomm_, algorithm_,
+                                          options_)
+        if range is not None:
+            range[0] = rb[0]
+            range[1] = re[0]
+
+class LinearEquations(IterativeSolver):
+    def __init__(self, n, nroot, rhs, range=None, aughes=0.0, thresh=1e-10, thresh_value=1e50, hermitian=False, verbosity=0,
+                 pname='', mpicomm=None, algorithm='', options=''):
+        super().__init__(n)
+        cdef size_t n_ = n
+        cdef size_t nroot_ = nroot
+        cdef double[::1] rhs_ = rhs
+        cdef size_t range_[2]
+        if range is None:
+            range_ = [0, 0]
+        else:
+            range_ = range
+        cdef size_t * rb = &range_[0]
+        cdef size_t * re = &range_[1]
+        cdef double aughes_ = aughes
+        cdef double thresh_ = thresh
+        cdef double thresh_value_ = thresh_value
+        cdef int verbosity_ = verbosity
+        cdef bytes pname__ = pname.encode()
+        cdef char * pname_ = pname__
+        cdef int mpicomm_ = mpicomm if mpicomm is not None else self.mpicomm_compute()
+
+class LinearEigensystem(IterativeSolver):
+    def __init__(self, n, nroot, range=None, thresh=1e-10, thresh_value=1e50, hermitian=False, verbosity=0,
+                 pname='', mpicomm=None, algorithm='', options=''):
+        super().__init__(n)
+        cdef size_t n_ = n
+        cdef size_t nroot_ = nroot
+        cdef size_t range_[2]
+        if range is None:
+            range_ = [0, 0]
+        else:
+            range_ = range
+        cdef size_t * rb = &range_[0]
+        cdef size_t * re = &range_[1]
+        cdef double thresh_ = thresh
+        cdef double thresh_value_ = thresh_value
+        cdef int verbosity_ = verbosity
+        cdef bytes pname__ = pname.encode()
+        cdef char * pname_ = pname__
+        cdef int mpicomm_ = mpicomm if mpicomm is not None else self.mpicomm_compute()
+        cdef bytes algorithm__ = algorithm.encode()
+        cdef char * algorithm_ = algorithm__
+        cdef bytes options__ = options.encode()
+        cdef char * options_ = options__
+        IterativeSolverLinearEigensystemInitialize(n_, nroot_, rb, re, thresh_, thresh_value_,
+                                                 1 if hermitian else 0, verbosity_,
+                                                 pname_, mpicomm_, algorithm_,
+                                                 options_)
+        if range is not None:
+            range[0] = rb[0]
+            range[1] = re[0]