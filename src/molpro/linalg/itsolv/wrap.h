#ifndef LINEARALGEBRA_SRC_MOLPRO_LINALG_ITSOLV_WRAP_H
#define LINEARALGEBRA_SRC_MOLPRO_LINALG_ITSOLV_WRAP_H
#include <functional>
#include <limits>
#include <type_traits>
#include <vector>

namespace molpro::linalg::itsolv {

template <class A>
using VecRef = std::vector<std::reference_wrapper<A>>;

template <class A>
using CVecRef = std::vector<std::reference_wrapper<const A>>;

//! Decays CV and reference qualifiers same as std::decay, but also decays std::reference_wrapper to its underlying type
template <class T>
struct decay {
  using type = std::decay_t<T>;
};

template <class T>
struct decay<std::reference_wrapper<T>> {
  using type = std::decay_t<T>;
};

template <class T>
using decay_t = typename decay<T>::type;

//! Takes a vector of containers and returns a vector of references to each element
template <class R>
auto wrap(const std::vector<R>& vec) {
  auto w = CVecRef<decay_t<R>>{};
  std::copy(begin(vec), end(vec), std::back_inserter(w));
  return w;
}

//! Takes a vector of containers and returns a vector of references to each element
template <class R>
auto wrap(std::vector<R>& vec) {
  auto w = VecRef<decay_t<R>>{};
  std::copy(begin(vec), end(vec), std::back_inserter(w));
  return w;
}

//! Takes a vector of containers and returns a vector of references to each element
template <class R>
auto cwrap(std::vector<R>& vec) {
  auto w = CVecRef<decay_t<R>>{};
  std::copy(begin(vec), end(vec), std::back_inserter(w));
  return w;
}

//! Takes a begin and end iterators and returns a vector of references to each element
template <class R, class ForwardIt>
auto wrap(ForwardIt begin, ForwardIt end) {
  auto w = VecRef<R>{};
  std::copy(begin, end, std::back_inserter(w));
  return w;
}

//! Takes a begin and end iterators and returns a vector of references to each element
template <class R, class ForwardIt>
auto cwrap(ForwardIt begin, ForwardIt end) {
  auto w = CVecRef<R>{};
  std::copy(begin, end, std::back_inserter(w));
  return w;
}

//! Takes a map of containers and returns a vector of references to each element in the same order
template <typename I, class R>
auto wrap(const std::map<I, R>& vec) {
  auto w = CVecRef<decay_t<R>>{};
  std::transform(begin(vec), end(vec), std::back_inserter(w), [](const auto& v) { return std::cref(v.second); });
  return w;
}

//! Takes a map of containers and returns a vector of references to each element in the same order
template <typename I, class R>
auto wrap(std::map<I, R>& vec) {
  auto w = VecRef<decay_t<R>>{};
  std::transform(begin(vec), end(vec), std::back_inserter(w), [](auto& v) { return std::ref(v.second); });
  return w;
}

//! Takes a map of containers and returns a vector of references to each element in the same order
template <typename I, class R>
auto cwrap(std::map<I, R>& vec) {
  auto w = CVecRef<decay_t<R>>{};
  std::transform(begin(vec), end(vec), std::back_inserter(w), [](auto& v) { return std::cref(v.second); });
  return w;
}

/*!
 * @brief Given wrapped references in wparams and a range of original parameters [begin, end), returns
 * indices of paramters that are wrapped in this range.
 * @param wparams wrapped references to subset of params
 * @param begin start of range of original paramaters
 * @param end end of range of original paramaters
 */
template <typename R, typename ForwardIt>
std::vector<size_t> find_ref(const VecRef<R>& wparams, ForwardIt begin, ForwardIt end) {
  auto indices = std::vector<size_t>{};
  for (auto it = begin; it != end; ++it) {
    auto it_found = std::find_if(std::begin(wparams), std::end(wparams),
                                 [&it](const auto& w) { return std::addressof(w.get()) == std::addressof(*it); });
    if (it_found != std::end(wparams))
      indices.emplace_back(std::distance(begin, it));
  }
  return indices;
}
<<<<<<< HEAD

/*!
 * @brief Removes indices from a vector
 * @tparam T value type
 * @tparam I index type
 * @param params container
 * @param indices indices to remove
 * @return
 */
template <typename T, typename I>
auto remove_elements(std::vector<T> params, const std::vector<I>& indices) {
  const auto n = params.size();
  for (size_t i = 0, j = 0; i < n; ++i) {
    if (std::find(begin(indices), end(indices), i) != end(indices)) {
      params.erase(begin(params) + j);
    } else {
      ++j;
    }
  }
  return params;
}

} // namespace itsolv
} // namespace linalg
} // namespace molpro
=======
} // namespace molpro::linalg::itsolv
>>>>>>> 646070df
#endif // LINEARALGEBRA_SRC_MOLPRO_LINALG_ITSOLV_WRAP_H<|MERGE_RESOLUTION|>--- conflicted
+++ resolved
@@ -109,7 +109,6 @@
   }
   return indices;
 }
-<<<<<<< HEAD
 
 /*!
  * @brief Removes indices from a vector
@@ -132,10 +131,5 @@
   return params;
 }
 
-} // namespace itsolv
-} // namespace linalg
-} // namespace molpro
-=======
 } // namespace molpro::linalg::itsolv
->>>>>>> 646070df
 #endif // LINEARALGEBRA_SRC_MOLPRO_LINALG_ITSOLV_WRAP_H