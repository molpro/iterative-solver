--- conflicted
+++ resolved
@@ -325,14 +325,9 @@
   std::vector<int> m_working_set;                                        //!< indices of roots in the working set
   size_t m_nroots{0};                      //!< number of roots the solver is searching for
   double m_convergence_threshold{1.0e-10}; //!< errors less than this mark a converged solution
-<<<<<<< HEAD
-  std::shared_ptr<Statistics> m_stats;
-  std::shared_ptr<Logger> m_logger;
-  bool m_hermitian{true}; // TODO consider whether false would be a better default
-=======
   std::shared_ptr<Statistics> m_stats;     //!< accumulates statistics of operations performed by the solver
   std::shared_ptr<Logger> m_logger;        //!< logger
->>>>>>> ee7fb74e
+  bool m_hermitian{true}; // TODO consider whether false would be a better default
 };
 
 } // namespace molpro::linalg::itsolv
