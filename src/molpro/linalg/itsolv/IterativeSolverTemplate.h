--- conflicted
+++ resolved
@@ -249,15 +249,12 @@
       : m_handlers(std::move(handlers)), m_xspace(std::move(xspace)), m_subspace_solver(std::move(solver)),
         m_stats(std::move(stats)), m_logger(std::move(logger)) {}
 
-<<<<<<< HEAD
+  std::vector<scalar_type> value_errors() const { return m_value_errors; }
+  virtual void set_value_errors() {}
   //! Constructs residual for given roots provided their parameters and actions
   virtual void construct_residual(const std::vector<int>& roots, const CVecRef<R>& params,
                                   const VecRef<R>& actions) = 0;
 
-=======
-  std::vector<scalar_type> value_errors() const { return m_value_errors; }
-  virtual void set_value_errors() {}
->>>>>>> 40276e65
   /*!
    * @brief Solves the subspace problems and selects the working set of roots, returning their parameters and residual
    * in parameters and action
