#ifndef LINEARALGEBRA_SRC_MOLPRO_LINALG_ITERATIVESOLVER_HELPER_IMPLEMENTATION_H_
#define LINEARALGEBRA_SRC_MOLPRO_LINALG_ITERATIVESOLVER_HELPER_IMPLEMENTATION_H_
#include <Eigen/Dense>
#include <cmath>
#include <cstddef>
#include <molpro/lapacke.h>
#include <molpro/linalg/itsolv/helper.h>
#include <molpro/Profiler.h>

namespace molpro::linalg::itsolv {

template <typename value_type>
std::list<SVD<value_type>> svd_eigen_jacobi(size_t nrows, size_t ncols, const array::Span<value_type>& m,
                                            double threshold) {
  auto mat = Eigen::Map<const Eigen::Matrix<value_type, Eigen::Dynamic, Eigen::Dynamic>>(m.data(), nrows, ncols);
  auto svd = Eigen::JacobiSVD<Eigen::Matrix<value_type, Eigen::Dynamic, Eigen::Dynamic>, Eigen::NoQRPreconditioner>(
      mat, Eigen::ComputeThinV);
  auto svd_system = std::list<SVD<value_type>>{};
  auto sv = svd.singularValues();
  for (int i = int(ncols) - 1; i >= 0; --i) {
    if (std::abs(sv(i)) < threshold) { // TODO: This seems to discard values ABOVE the threshold, not below it. it's
      auto t = SVD<value_type>{}; // also not scaling this threshold relative to the max singular value - find out why
      t.value = sv(i);
      t.v.reserve(ncols);
      for (size_t j = 0; j < ncols; ++j) {
        t.v.emplace_back(svd.matrixV()(j, i));
      }
      svd_system.emplace_back(std::move(t));
    }
  }
  return svd_system;
}

template <typename value_type>
std::list<SVD<value_type>> svd_eigen_bdcsvd(size_t nrows, size_t ncols, const array::Span<value_type>& m,
                                            double threshold) {
  auto mat = Eigen::Map<const Eigen::Matrix<value_type, Eigen::Dynamic, Eigen::Dynamic>>(m.data(), nrows, ncols);
  auto svd = Eigen::BDCSVD<Eigen::Matrix<value_type, Eigen::Dynamic, Eigen::Dynamic>>(mat, Eigen::ComputeThinV);
  auto svd_system = std::list<SVD<value_type>>{};
  auto sv = svd.singularValues();
  for (int i = int(ncols) - 1; i >= 0; --i) {
    if (std::abs(sv(i)) < threshold) {
      auto t = SVD<value_type>{};
      t.value = sv(i);
      t.v.reserve(ncols);
      for (size_t j = 0; j < ncols; ++j) {
        t.v.emplace_back(svd.matrixV()(j, i));
      }
      svd_system.emplace_back(std::move(t));
    }
  }
  return svd_system;
}

#if defined HAVE_CBLAS
template <typename value_type>
std::list<SVD<value_type>> svd_lapacke_dgesdd(size_t nrows, size_t ncols, const array::Span<value_type>& mat,
                                              double threshold) {
  int info;
  int m = nrows;
  int n = ncols;
  int sdim = std::min(m, n);
  std::vector<double> sv(sdim), u(nrows * nrows), v(ncols * ncols);
  info = LAPACKE_dgesdd(LAPACK_ROW_MAJOR, 'A', int(nrows), int(ncols), const_cast<double*>(mat.data()), int(ncols),
                        sv.data(), u.data(), int(nrows), v.data(), int(ncols));
  auto svd_system = std::list<SVD<value_type>>{};
  for (int i = int(ncols) - 1; i >= 0; --i) {
    if (std::abs(sv[i]) < threshold) {
      auto t = SVD<value_type>{};
      t.value = sv[i];
      t.v.reserve(ncols);
      for (size_t j = 0; j < ncols; ++j) {
        t.v.emplace_back(v[i * ncols + j]);
      }
      svd_system.emplace_back(std::move(t));
    }
  }
  return svd_system;
}

template <typename value_type>
std::list<SVD<value_type>> svd_lapacke_dgesvd(size_t nrows, size_t ncols, const array::Span<value_type>& mat,
                                              double threshold) {
  int info;
  int m = nrows;
  int n = ncols;
  int sdim = std::min(m, n);
  std::vector<double> sv(sdim), u(nrows * nrows), v(ncols * ncols);
  double superb[sdim - 1];
  info = LAPACKE_dgesvd(LAPACK_ROW_MAJOR, 'N', 'A', int(nrows), int(ncols), const_cast<double*>(mat.data()), int(ncols),
                        sv.data(), u.data(), int(nrows), v.data(), int(ncols), superb);
  auto svd_system = std::list<SVD<value_type>>{};
  for (int i = int(ncols) - 1; i >= 0; --i) {
    if (std::abs(sv[i]) < threshold) {
      auto t = SVD<value_type>{};
      t.value = sv[i];
      t.v.reserve(ncols);
      for (size_t j = 0; j < ncols; ++j) {
        t.v.emplace_back(v[i * ncols + j]);
      }
      svd_system.emplace_back(std::move(t));
    }
  }
  return svd_system;
}

#endif

/**
 * A wrapper function for lapacke_dsyev (linear eigensystem solver) from the lapack C interface (lapacke.h).
 * @param[in] matrix the input matrix (will not be altered!). Must be square. Must be dimension*dimension elements long.
 * @param[out] eigenvectors the matrix of eigenvectors, row major ordering. Must be square and the same size as matrix.
 * @param[out] eigenvalues a list of eigenvalues. Must be the length specified by the 'dimension' parameter.
 * @param[in] dimension length of one axis of the matrix.
 * \returns status. If 0, successful exit. If -i, the ith argument had an illegal value. If i, the algorithm failed to
 * converge.
 */
int eigensolver_lapacke_dsyev(const std::vector<double>& matrix, std::vector<double>& eigenvectors,
                              std::vector<double>& eigenvalues, const size_t dimension) {

  // validate input
  if (eigenvectors.size() != matrix.size()) {
    throw std::runtime_error("Matrix of eigenvectors and input matrix are not the same size!");
  }

  if (eigenvectors.size() != dimension * dimension || eigenvalues.size() != dimension) {
    throw std::runtime_error("Size of eigenvectors/eigenvlaues do not match dimension!");
  }

  // magic letters
  //  static const char compute_eigenvalues = 'N';
  static const char compute_eigenvalues_eigenvectors = 'V';
  //  static const char store_upper_triangle = 'U';
  static const char store_lower_triangle = 'L';

  // copy input matrix (lapack overwrites)
  std::copy(matrix.begin(), matrix.end(), eigenvectors.begin());

  // set lapack vars
  lapack_int status;
  lapack_int leading_dimension = dimension;
  lapack_int order = dimension;

  // call to lapack
  status = LAPACKE_dsyev(LAPACK_COL_MAJOR, compute_eigenvalues_eigenvectors, store_lower_triangle, order,
                         eigenvectors.data(), leading_dimension, eigenvalues.data());

  return status;
}

/**
 * A wrapper function for lapacke_dsyev (linear eigensystem solver) from the lapack C interface (lapacke.h).
 * @param[in] matrix the input matrix (will not be altered!). Must be square. Must be dimension*dimension elements long.
 * @param[in] dimension length of one axis of the matrix.
 * \returns a std::list of instances of SVD, a struct containing one eigenvalue and one eigenvector. For a real,
 * symmetric matrix, these are equivalent to singular values, and S/D (which are both the same).
 */
std::list<SVD<double>> eigensolver_lapacke_dsyev(size_t dimension, std::vector<double>& matrix) {
  std::vector<double> eigvecs(dimension * dimension);
  std::vector<double> eigvals(dimension);

  // call to lapack
  int success = eigensolver_lapacke_dsyev(matrix, eigvecs, eigvals, dimension);
  if (success < 0) {
    throw std::invalid_argument("Invalid argument of eigensolver_lapacke_dsyev: ");
  }
  if (success > 0) {
    throw std::runtime_error("Lapacke_dsyev (eigensolver) failed to converge. "
                             " elements of an intermediate tridiagonal form did not converge to zero.");
  }

  auto eigensystem = std::list<SVD<double>>{};

  // populate eigensystem
  for (size_t i = dimension - 1; i >= 0;
       i--) { // note: flipping this axis gives parity with results of eigen::jacobiSVD
    auto temp_eigenproblem = SVD<double>{};
    temp_eigenproblem.value = eigvals[i];
    for (size_t j = 0; j < dimension; j++) {
      temp_eigenproblem.v.emplace_back(eigvecs[i + (dimension * j)]);
    }
    eigensystem.emplace_back(temp_eigenproblem);
  }

  return eigensystem;
}

/**
 * A wrapper function for lapacke_dsyev (linear eigensystem solver) from the lapack C interface (lapacke.h).
 * @param[in] dimension length of one axis of the matrix.
 * @param[in] matrix a span wrapping some data structure containing the elements of the matrix. Should be
 * dimension*dimension in length.
 * \returns a std::list of instances of SVD, a struct containing one eigenvalue and one eigenvector. For a real,
 * symmetric matrix, these are equivalent to singular values, and S/D (which are both the same).
 */
std::list<SVD<double>> eigensolver_lapacke_dsyev(size_t dimension,
                                                 const molpro::linalg::array::span::Span<double>& matrix) {
  // TODO: this should be the other way around, eigensolver_lapacke_dsyev should take a span by default and this should
  // wrap it with a vector
  std::vector<double> v;
  v.insert(v.begin(), matrix.begin(), matrix.end());
  return eigensolver_lapacke_dsyev(dimension, v);
}

/**
 * Get the rank of some matrix, given a threshold.
 * @param[in] eigenvalues the matrix, as a vector.
 * @param[in] threshold the threshold. Note that this is the normalised threshold, a value between 0 and 1, relative to
 * the largest element in the matrix.
 * \returns the rank. For an empty matrix, returns 0.
 */
template <typename value_type>
size_t get_rank(std::vector<value_type> eigenvalues, value_type threshold) {
  if (eigenvalues.size() == 0) {
    return 0;
  }
  value_type max = *max_element(eigenvalues.begin(), eigenvalues.end());
  value_type threshold_scaled = threshold * max;
  size_t count =
      std::count_if(eigenvalues.begin(), eigenvalues.end(), [&](auto const& val) { return val >= threshold_scaled; });
  return count;
}

/**
 * Get the rank of some matrix, given a threshold.
 * @param[in] svd_system a std::list containing SVD objects, such as those created by itsolv::svd_system
 * @param[in] threshold the threshold. Note that this is the normalised threshold, a value between 0 and 1, relative to
 * the largest element in the matrix.
 * \returns the rank. For an empty matrix, returns 0.
 */
template <typename value_type>
size_t get_rank(std::list<SVD<value_type>> svd_system, value_type threshold) {
  // compute max
  value_type max_value = 0;
  std::list<SVD<double>>::iterator it;
  for (it = svd_system.begin(); it != svd_system.end(); it++) {
    if (it->value > max_value) {
      max_value = it->value;
    }
  }
  // scale threshold
  value_type threshold_scaled = threshold * max_value;

  size_t rank = 0;
  // get rank
  for (it = svd_system.begin(); it != svd_system.end(); it++) {
    if (it->value > threshold_scaled) {
      rank += 1;
    }
  }
  return rank;
}

template <typename value_type, typename std::enable_if_t<!is_complex<value_type>{}, std::nullptr_t>>
std::list<SVD<value_type>> svd_system(size_t nrows, size_t ncols, const array::Span<value_type>& m, double threshold,
                                      bool hermitian, bool reduce_to_rank) {
  std::list<SVD<value_type>> svds;
  assert(m.size() == nrows * ncols);
  if (m.empty())
    return {};
  if (hermitian) {
    assert(nrows == ncols);
    svds = eigensolver_lapacke_dsyev(nrows, m);
  } else {
    //#if defined HAVE_LAPACKE
    //    if (nrows > 16)
    //      return svd_lapacke_dgesdd<value_type>(nrows, ncols, m, threshold);
    //    return svd_lapacke_dgesvd<value_type>(nrows, ncols, m, threshold);
    //#endif
    svds = svd_eigen_jacobi<value_type>(nrows, ncols, m, threshold);
    // return svd_eigen_bdcsvd<value_type>(nrows, ncols, m, threshold);
  }

  // reduce to rank
  if (reduce_to_rank) {
    int rank = get_rank(svds, threshold);
    for (int i = ncols; i > rank; i--) {
      svds.pop_back();
    }
  }
  return svds;
}

template <typename value_type, typename std::enable_if_t<is_complex<value_type>{}, int>>
std::list<SVD<value_type>> svd_system(size_t nrows, size_t ncols, const array::Span<value_type>& m, double threshold,
                                      bool hermitian, bool reduce_to_rank) {
  assert(false); // Complex not implemented here
  return {};
}

template <typename value_type>
void printMatrix(const std::vector<value_type>& m, size_t rows, size_t cols, std::string title, std::ostream& s) {
  s << title << "\n"
    << Eigen::Map<const Eigen::Matrix<value_type, Eigen::Dynamic, Eigen::Dynamic>>(m.data(), rows, cols) << std::endl;
}

template <typename value_type, typename std::enable_if_t<is_complex<value_type>{}, int>>
void eigenproblem(std::vector<value_type>& eigenvectors, std::vector<value_type>& eigenvalues,
                  const std::vector<value_type>& matrix, const std::vector<value_type>& metric, size_t dimension,
                  bool hermitian, double svdThreshold, int verbosity, bool condone_complex) {
  assert(false); // Complex not implemented here
}

template <typename value_type, typename std::enable_if_t<!is_complex<value_type>{}, std::nullptr_t>>
void eigenproblem(std::vector<value_type>& eigenvectors, std::vector<value_type>& eigenvalues,
<<<<<<< HEAD
                  const std::vector<value_type>& matrix, const std::vector<value_type>& metric, const size_t dimension,
                  bool hermitian, double svdThreshold, int verbosity) {
  auto prof = molpro::Profiler::single();
  prof->start("itsolv::eigenproblem");
=======
                  const std::vector<value_type>& matrix, const std::vector<value_type>& metric, size_t dimension,
                  bool hermitian, double svdThreshold, int verbosity, bool condone_complex) {
>>>>>>> 012dc45d
  Eigen::Map<const Eigen::Matrix<value_type, Eigen::Dynamic, Eigen::Dynamic, Eigen::RowMajor>> HrowMajor(
      matrix.data(), dimension, dimension);
  Eigen::Matrix<value_type, Eigen::Dynamic, Eigen::Dynamic> H(dimension, dimension);
  H = HrowMajor;
  Eigen::Map<const Eigen::Matrix<value_type, Eigen::Dynamic, Eigen::Dynamic>> S(metric.data(), dimension, dimension);
  Eigen::MatrixXcd subspaceEigenvectors; // FIXME templating
  Eigen::VectorXcd subspaceEigenvalues;  // FIXME templating
  // Eigen::GeneralizedEigenSolver<Eigen::Matrix<value_type, Eigen::Dynamic, Eigen::Dynamic>> s(H, S);

  // initialisation of variables
  Eigen::VectorXd singularValues;
  Eigen::Matrix<value_type, Eigen::Dynamic, Eigen::Dynamic, Eigen::RowMajor> matrixV;
  Eigen::Matrix<value_type, Eigen::Dynamic, Eigen::Dynamic, Eigen::RowMajor> matrixU;
  std::vector<double> eigvecs;
  std::vector<double> eigvals;
  int rank;

  // if the matrix is hermitian, we can use lapacke_dsyev
  if (hermitian) {
    eigvecs.resize(dimension * dimension);
    eigvals.resize(dimension);
    int success = eigensolver_lapacke_dsyev(metric, eigvecs, eigvals, dimension);
    if (success != 0) {
      throw std::runtime_error("Eigensolver did not converge");
    }
    singularValues = Eigen::Map<Eigen::VectorXd>(eigvals.data(), dimension);
    matrixV = Eigen::Map<Eigen::Matrix<value_type, Eigen::Dynamic, Eigen::Dynamic, Eigen::ColMajor>>(
        eigvecs.data(), dimension, dimension);
    matrixU = Eigen::Map<Eigen::Matrix<value_type, Eigen::Dynamic, Eigen::Dynamic, Eigen::ColMajor>>(
        eigvecs.data(), dimension, dimension);
    rank = get_rank(eigvals, svdThreshold);
  } else {
    Eigen::JacobiSVD<Eigen::MatrixXd> svd(S, Eigen::ComputeThinU | Eigen::ComputeThinV);
    singularValues = svd.singularValues();
    matrixV = svd.matrixV();
    matrixU = svd.matrixU();
    rank = svd.rank();
  }

  // svd.setThreshold(svdThreshold);
  //     molpro::cout << "singular values of overlap " << svd.singularValues().transpose() << std::endl;
  //    auto Hbar = svd.solve(H);
  if (verbosity > 1 && rank < S.cols())
    molpro::cout << "SVD rank " << rank << " in subspace of dimension " << S.cols() << std::endl;
  if (verbosity > 2 && rank < S.cols())
    molpro::cout << "singular values " << singularValues.transpose() << std::endl;
  auto svmh = singularValues.head(rank);
  for (auto k = 0; k < rank; k++)
    svmh(k) = svmh(k) > 1e-14 ? 1 / std::sqrt(svmh(k)) : 0;
  auto Hbar =
      (svmh.asDiagonal()) * (matrixU.leftCols(rank).adjoint()) * H * matrixV.leftCols(rank) * (svmh.asDiagonal());
  // std::cout << "\n\nHbar: \n" << Hbar << "\n\n";
  //    molpro::cout << "S\n"<<S<<std::endl;
  //    molpro::cout << "S singular values"<<(Eigen::DiagonalMatrix<value_type, Eigen::Dynamic,
  //    Eigen::Dynamic>(svd.singularValues().head(svd.rank())))<<std::endl; molpro::cout << "S inverse singular
  //    values"<<Eigen::DiagonalMatrix<value_type,
  //    Eigen::Dynamic>(svd.singularValues().head(svd.rank())).inverse()<<std::endl; molpro::cout << "S singular
  //    values"<<sv<<std::endl; molpro::cout << "H\n"<<H<<std::endl; molpro::cout << "Hbar\n"<<Hbar<<std::endl;
  Eigen::EigenSolver<Eigen::Matrix<value_type, Eigen::Dynamic, Eigen::Dynamic>> s(Hbar);
  //      molpro::cout << "s.eigenvectors()\n"<<s.eigenvectors()<<std::endl;
  subspaceEigenvalues = s.eigenvalues();
  if (s.eigenvalues().imag().norm() < 1e-10) { // real eigenvalues
                                               //    molpro::cout << "eigenvalues near-enough real" << std::endl;
    subspaceEigenvalues = subspaceEigenvalues.real();
    subspaceEigenvectors = s.eigenvectors();
    // complex eigenvectors need to be rotated
    // assume that they come in consecutive pairs
    for (int i = 0; i < subspaceEigenvectors.cols(); i++) {
      if (subspaceEigenvectors.col(i).imag().norm() > 1e-10) {
        int j = i + 1;
        if (std::abs(subspaceEigenvalues(i) - subspaceEigenvalues(j)) < 1e-10 and
            subspaceEigenvectors.col(j).imag().norm() > 1e-10) {
          subspaceEigenvectors.col(j) = subspaceEigenvectors.col(i).imag() / subspaceEigenvectors.col(i).imag().norm();
          subspaceEigenvectors.col(i) = subspaceEigenvectors.col(i).real() / subspaceEigenvectors.col(i).real().norm();
        }
      }
    }
    subspaceEigenvectors = matrixV.leftCols(rank) * svmh.asDiagonal() * subspaceEigenvectors;
  } else { // complex eigenvectors
//    molpro::cout << "eigenvalues not near-enough real"<<std::endl;
//    molpro::cout << "s.eigenvalues() "<< s.eigenvalues().transpose()<<std::endl;
#ifdef __INTEL_COMPILER
    molpro::cout << "Hbar\n" << Hbar << std::endl;
    molpro::cout << "Eigenvalues\n" << s.eigenvalues() << std::endl;
    molpro::cout << "Eigenvectors\n" << s.eigenvectors() << std::endl;
    throw std::runtime_error("Intel compiler does not support working with complex eigen3 entities properly");
#endif
    subspaceEigenvectors = matrixV.leftCols(rank) * svmh.asDiagonal() * s.eigenvectors();
    //    std::cout << "subspaceEigenvectors\n" << subspaceEigenvectors << std::endl;
  }

  {
    // sort
    auto eigval = subspaceEigenvalues;
    auto eigvec = subspaceEigenvectors;
    std::vector<Eigen::Index> map;
    for (Eigen::Index k = 0; k < Hbar.cols(); k++) {
      Eigen::Index ll;
      for (ll = 0; std::count(map.begin(), map.end(), ll) != 0; ll++)
        ;
      for (Eigen::Index l = 0; l < Hbar.cols(); l++) {
        if (std::count(map.begin(), map.end(), l) == 0) {
          if (eigval(l).real() < eigval(ll).real())
            ll = l;
        }
      }
      map.push_back(ll);
      subspaceEigenvalues(k) = eigval(ll);
      //    molpro::cout << "new sorted eigenvalue "<<k<<", "<<ll<<", "<<eigval(ll)<<std::endl;
      //    molpro::cout << eigvec.col(ll)<<std::endl;
      subspaceEigenvectors.col(k) = eigvec.col(ll);
    }
  }

  // TODO: Need to address the case of near-zero eigenvalues (as below for non-hermitian case) and clean-up
  //  non-hermitian case

  //   molpro::cout << "sorted eigenvalues\n"<<subspaceEigenvalues<<std::endl;
  //   molpro::cout << "sorted eigenvectors\n"<<subspaceEigenvectors<<std::endl;
  //  molpro::cout << "hermitian="<<hermitian<<std::endl;
  if (!hermitian) {
    Eigen::MatrixXcd ovlTimesVec(subspaceEigenvectors.cols(), subspaceEigenvectors.rows()); // FIXME templating
    for (auto repeat = 0; repeat < 3; ++repeat)
      for (Eigen::Index k = 0; k < subspaceEigenvectors.cols(); k++) {
        if (std::abs(subspaceEigenvalues(k)) <
            1e-12) { // special case of zero eigenvalue -- make some real non-zero vector definitely in the null space
          subspaceEigenvectors.col(k).real() += double(0.3256897) * subspaceEigenvectors.col(k).imag();
          subspaceEigenvectors.col(k).imag().setZero();
        }
        if (hermitian)
          for (Eigen::Index l = 0; l < k; l++) {
            //        auto ovl =
            //            (subspaceEigenvectors.col(l).adjoint() * m_subspaceOverlap * subspaceEigenvectors.col(k))(
            //            0, 0); (ovlTimesVec.row(l) * subspaceEigenvectors.col(k))(0,0);
            //            ovlTimesVec.row(l).dot(subspaceEigenvectors.col(k));
            //        auto norm =
            //            (subspaceEigenvectors.col(l).adjoint() * subspaceOverlap * subspaceEigenvectors.col(l))(
            //                0,
            //                0);
            //      molpro::cout << "k="<<k<<", l="<<l<<", ovl="<<ovl<<" norm="<<norm<<std::endl;
            //      molpro::cout << subspaceEigenvectors.col(k).transpose()<<std::endl;
            //      molpro::cout << subspaceEigenvectors.col(l).transpose()<<std::endl;
            subspaceEigenvectors.col(k) -= subspaceEigenvectors.col(l) * // ovl;// / norm;
                                           ovlTimesVec.row(l).dot(subspaceEigenvectors.col(k));
            //        molpro::cout<<"immediately after projection " << k<<l<<" "<<
            //        (subspaceEigenvectors.col(l).adjoint() * subspaceOverlap * subspaceEigenvectors.col(k))( 0,
            //        0)<<std::endl;
          }
        //      for (Eigen::Index l = 0; l < k; l++) molpro::cout<<"after projection loop " << k<<l<<" "<<
        //      (subspaceEigenvectors.col(l).adjoint() * subspaceOverlap * subspaceEigenvectors.col(k))( 0,
        //      0)<<std::endl; molpro::cout <<
        //      "eigenvector"<<std::endl<<subspaceEigenvectors.col(k).adjoint()<<std::endl;
        auto ovl =
            //          (subspaceEigenvectors.col(k).adjoint() * subspaceOverlap *
            //          subspaceEigenvectors.col(k))(0,0);
            subspaceEigenvectors.col(k).adjoint().dot(S * subspaceEigenvectors.col(k));
        subspaceEigenvectors.col(k) /= std::sqrt(ovl.real());
        ovlTimesVec.row(k) = subspaceEigenvectors.col(k).adjoint() * S;
        //      for (Eigen::Index l = 0; l < k; l++)
        //      molpro::cout<<"after normalisation " << k<<l<<" "<< (subspaceEigenvectors.col(l).adjoint() *
        //      subspaceOverlap * subspaceEigenvectors.col(k))( 0, 0)<<std::endl; molpro::cout <<
        //      "eigenvector"<<std::endl<<subspaceEigenvectors.col(k).adjoint()<<std::endl;
        // phase
        Eigen::Index lmax = 0;
        for (Eigen::Index l = 0; l < subspaceEigenvectors.rows(); l++) {
          if (std::abs(subspaceEigenvectors(l, k)) > std::abs(subspaceEigenvectors(lmax, k)))
            lmax = l;
        }
        if (subspaceEigenvectors(lmax, k).real() < 0)
          subspaceEigenvectors.col(k) = -subspaceEigenvectors.col(k);
        //      for (Eigen::Index l = 0; l < k; l++)
        //      molpro::cout << k<<l<<" "<<
        //                       (subspaceEigenvectors.col(l).adjoint() * subspaceOverlap *
        //                       subspaceEigenvectors.col(k))( 0, 0)<<std::endl;
      }
  }
  //   if (!hermitian) {
  //     molpro::cout << "eigenvalues"<<std::endl<<subspaceEigenvalues<<std::endl;
  //     molpro::cout << "eigenvectors" << std::endl << subspaceEigenvectors << std::endl;
  //   }
  if (condone_complex) {
    for (Eigen::Index root = 0; root < Hbar.cols(); ++root) {
      if (subspaceEigenvalues(root).imag() != 0) {
        //         molpro::cout << "complex eigenvalues: " << subspaceEigenvalues(root) << ", " <<
        //         subspaceEigenvalues(root + 1)
        //                      << std::endl;
        subspaceEigenvalues(root) = subspaceEigenvalues(root + 1) = subspaceEigenvalues(root).real();
        subspaceEigenvectors.col(root) = subspaceEigenvectors.col(root).real();
        subspaceEigenvectors.col(root + 1) = subspaceEigenvectors.col(root + 1).imag();
        ++root;
      }
    }
  }
  if ((subspaceEigenvectors - subspaceEigenvectors.real()).norm() > 1e-10 or
      (subspaceEigenvalues - subspaceEigenvalues.real()).norm() > 1e-10) {
    throw std::runtime_error("unexpected complex solution found");
  }
  eigenvectors.resize(dimension * Hbar.cols());
  eigenvalues.resize(Hbar.cols());
  //    if constexpr (std::is_class<value_type>::value) {
  Eigen::Map<Eigen::Matrix<value_type, Eigen::Dynamic, Eigen::Dynamic>>(eigenvectors.data(), dimension, Hbar.cols()) =
      subspaceEigenvectors.real();
  Eigen::Map<Eigen::Matrix<value_type, Eigen::Dynamic, 1>> ev(eigenvalues.data(), Hbar.cols());
  ev = subspaceEigenvalues.real();

  //    } else {
  //      Eigen::Map<Eigen::Matrix<value_type, Eigen::Dynamic, Eigen::Dynamic>>(m_evec_xx.data(), dimension, dimension)
  //      =
  //          subspaceEigenvectors;
  //      Eigen::Map<Eigen::Matrix<value_type, Eigen::Dynamic, 1>>(eigenvalues.data(), dimension) = subspaceEigenvalues;
  //    }
  prof->stop();
}

template <typename value_type, typename std::enable_if_t<is_complex<value_type>{}, int>>
void solve_LinearEquations(std::vector<value_type>& solution, std::vector<value_type>& eigenvalues,
                           const std::vector<value_type>& matrix, const std::vector<value_type>& metric,
                           const std::vector<value_type>& rhs, const size_t dimension, size_t nroot,
                           double augmented_hessian, double svdThreshold, int verbosity) {
  assert(false); // Complex not implemented here
}

template <typename value_type, typename std::enable_if_t<!is_complex<value_type>{}, std::nullptr_t>>
void solve_LinearEquations(std::vector<value_type>& solution, std::vector<value_type>& eigenvalues,
                           const std::vector<value_type>& matrix, const std::vector<value_type>& metric,
                           const std::vector<value_type>& rhs, const size_t dimension, size_t nroot,
                           double augmented_hessian, double svdThreshold, int verbosity) {
  const Eigen::Index nX = dimension;
  solution.resize(nX * nroot);
  //  std::cout << "augmented_hessian "<<augmented_hessian<<std::endl;
  if (augmented_hessian > 0) { // Augmented hessian
    Eigen::Matrix<value_type, Eigen::Dynamic, Eigen::Dynamic> subspaceMatrix;
    Eigen::Matrix<value_type, Eigen::Dynamic, Eigen::Dynamic> subspaceOverlap;
    subspaceMatrix.conservativeResize(nX + 1, nX + 1);
    subspaceOverlap.conservativeResize(nX + 1, nX + 1);
    subspaceMatrix.block(0, 0, nX, nX) =
        Eigen::Map<const Eigen::Matrix<value_type, Eigen::Dynamic, Eigen::Dynamic>>(matrix.data(), nX, nX);
    subspaceOverlap.block(0, 0, nX, nX) =
        Eigen::Map<const Eigen::Matrix<value_type, Eigen::Dynamic, Eigen::Dynamic>>(metric.data(), nX, nX);
    eigenvalues.resize(nroot);
    for (size_t root = 0; root < nroot; root++) {
      for (Eigen::Index i = 0; i < nX; i++) {
        subspaceMatrix(i, nX) = subspaceMatrix(nX, i) = -augmented_hessian * rhs[i + nX * root];
        subspaceOverlap(i, nX) = subspaceOverlap(nX, i) = 0;
      }
      subspaceMatrix(nX, nX) = 0;
      subspaceOverlap(nX, nX) = 1;
      //      std::cout << "subspace augmented hessian subspaceMatrix\n"<<subspaceMatrix<<std::endl;
      //      std::cout << "subspace augmented hessian subspaceOverlap\n"<<subspaceOverlap<<std::endl;

      Eigen::GeneralizedEigenSolver<Eigen::Matrix<value_type, Eigen::Dynamic, Eigen::Dynamic>> s(subspaceMatrix,
                                                                                                 subspaceOverlap);
      auto eval = s.eigenvalues();
      auto evec = s.eigenvectors();
      Eigen::Index imax = 0;
      for (Eigen::Index i = 0; i < nX + 1; i++)
        if (eval(i).real() < eval(imax).real())
          imax = i;
      eigenvalues[root] = eval(imax).real();
      auto Solution = evec.col(imax).real().head(nX) / (augmented_hessian * evec.real()(nX, imax));
      for (auto k = 0; k < nX; k++)
        solution[k + nX * root] = Solution(k);
      //      std::cout << "subspace augmented hessian solution\n"<<Solution<<std::endl;
    }
  } else { // straight solution of linear equations
    Eigen::Map<const Eigen::Matrix<value_type, Eigen::Dynamic, Eigen::Dynamic, Eigen::RowMajor>> subspaceMatrixR(
        matrix.data(), nX, nX);
    Eigen::Map<const Eigen::Matrix<value_type, Eigen::Dynamic, Eigen::Dynamic, Eigen::RowMajor>> RHS_R(rhs.data(), nX,
                                                                                                       nroot);
    Eigen::Matrix<value_type, Eigen::Dynamic, Eigen::Dynamic> subspaceMatrix = subspaceMatrixR;
    Eigen::Matrix<value_type, Eigen::Dynamic, Eigen::Dynamic> RHS = RHS_R;
    Eigen::Matrix<value_type, Eigen::Dynamic, Eigen::Dynamic> Solution;
    Solution = subspaceMatrix.householderQr().solve(RHS);
    //    std::cout << "subspace linear equations solution\n"<<Solution<<std::endl;
    for (size_t root = 0; root < nroot; root++)
      for (auto k = 0; k < nX; k++)
        solution[k + nX * root] = Solution(k, root);
  }
}

template <typename value_type, typename std::enable_if_t<!is_complex<value_type>{}, std::nullptr_t>>
void solve_DIIS(std::vector<value_type>& solution, const std::vector<value_type>& matrix, const size_t dimension,
                double svdThreshold, int verbosity) {
  auto nAug = dimension + 1;
  //  auto nQ = dimension - 1;
  solution.resize(dimension);
  //  if (nQ > 0) {
  Eigen::VectorXd Rhs(nAug), Coeffs(nAug);
  Eigen::MatrixXd BAug(nAug, nAug);
  //    Eigen::Matrix<value_type, Eigen::Dynamic, 1> Rhs(nQ), Coeffs(nQ);
  //    Eigen::Matrix<value_type, Eigen::Dynamic, Eigen::Dynamic> B(nQ, nQ);
  //
  Eigen::Map<const Eigen::Matrix<value_type, Eigen::Dynamic, Eigen::Dynamic>> subspaceMatrix(matrix.data(), dimension,
                                                                                             dimension);
  BAug.block(0, 0, dimension, dimension) = subspaceMatrix;
  for (size_t i = 0; i < dimension; ++i) {
    BAug(dimension, i) = BAug(i, dimension) = -1;
    Rhs(i) = 0;
  }
  BAug(dimension, dimension) = 0;
  Rhs(dimension) = -1;
  //
  //        molpro::cout << "BAug:" << std::endl << BAug << std::endl;
  //        molpro::cout << "Rhs:" << std::endl << Rhs << std::endl;

  // invert the system, determine extrapolation coefficients.
  Eigen::JacobiSVD<Eigen::Matrix<value_type, Eigen::Dynamic, Eigen::Dynamic>> svd(BAug, Eigen::ComputeThinU |
                                                                                            Eigen::ComputeThinV);

  //  std::cout << "svd thresholds " << svdThreshold << "," << svd.singularValues().maxCoeff() << std::endl;
  //  std::cout << "singular values " << svd.singularValues().transpose() << std::endl;
  svd.setThreshold(svdThreshold * svd.singularValues().maxCoeff() * 0);
  //    molpro::cout << "svdThreshold "<<svdThreshold<<std::endl;
  //    molpro::cout << "U\n"<<svd.matrixU()<<std::endl;
  //    molpro::cout << "V\n"<<svd.matrixV()<<std::endl;
  //    molpro::cout << "singularValues\n"<<svd.singularValues()<<std::endl;
  Coeffs = svd.solve(Rhs).head(dimension);
  //  Coeffs = BAug.fullPivHouseholderQr().solve(Rhs);
  //  molpro::cout << "Coeffs "<<Coeffs.transpose()<<std::endl;
  if (verbosity > 1)
    molpro::cout << "Combination of iteration vectors: " << Coeffs.transpose() << std::endl;
  for (size_t k = 0; k < (size_t)Coeffs.rows(); k++) {
    if (std::isnan(std::abs(Coeffs(k)))) {
      molpro::cout << "B:" << std::endl << BAug << std::endl;
      molpro::cout << "Rhs:" << std::endl << Rhs << std::endl;
      molpro::cout << "Combination of iteration vectors: " << Coeffs.transpose() << std::endl;
      throw std::overflow_error("NaN detected in DIIS submatrix solution");
    }
    solution[k] = Coeffs(k);
  }
}
} // namespace molpro::linalg::itsolv

#endif // LINEARALGEBRA_SRC_MOLPRO_LINALG_ITERATIVESOLVER_HELPER_IMPLEMENTATION_H_<|MERGE_RESOLUTION|>--- conflicted
+++ resolved
@@ -303,15 +303,10 @@
 
 template <typename value_type, typename std::enable_if_t<!is_complex<value_type>{}, std::nullptr_t>>
 void eigenproblem(std::vector<value_type>& eigenvectors, std::vector<value_type>& eigenvalues,
-<<<<<<< HEAD
-                  const std::vector<value_type>& matrix, const std::vector<value_type>& metric, const size_t dimension,
-                  bool hermitian, double svdThreshold, int verbosity) {
+                  const std::vector<value_type>& matrix, const std::vector<value_type>& metric, size_t dimension,
+                  bool hermitian, double svdThreshold, int verbosity, bool condone_complex) {
   auto prof = molpro::Profiler::single();
   prof->start("itsolv::eigenproblem");
-=======
-                  const std::vector<value_type>& matrix, const std::vector<value_type>& metric, size_t dimension,
-                  bool hermitian, double svdThreshold, int verbosity, bool condone_complex) {
->>>>>>> 012dc45d
   Eigen::Map<const Eigen::Matrix<value_type, Eigen::Dynamic, Eigen::Dynamic, Eigen::RowMajor>> HrowMajor(
       matrix.data(), dimension, dimension);
   Eigen::Matrix<value_type, Eigen::Dynamic, Eigen::Dynamic> H(dimension, dimension);
