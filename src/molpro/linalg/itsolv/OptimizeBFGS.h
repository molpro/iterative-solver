--- conflicted
+++ resolved
@@ -88,7 +88,7 @@
         molpro::cout << "Wolfe conditions: " << Wolfe_1 << Wolfe_2 << std::endl;
       }
       if (
-          //          std::abs(gcurrent) < this->m_convergence_threshold or
+//          std::abs(gcurrent) < this->m_convergence_threshold or
           (Wolfe_1 && Wolfe_2))
         goto accept;
       //      molpro::cout << "evaluating line search" << std::endl;
@@ -140,13 +140,8 @@
   }
 
   size_t end_iteration(const VecRef<R>& parameters, const VecRef<R>& action) override {
-<<<<<<< HEAD
-    auto prof = this->m_profiler->push("itsolv::end_iteration");
-    this->m_working_set = {0};
-=======
     auto prof = this->profiler()->push("itsolv::end_iteration");
     this->m_working_set={0};
->>>>>>> 9a97271d
     if (not m_linesearch) { // action is expected to hold the preconditioned residual
       m_last_iteration_linesearching = false;
       this->solution_params(this->m_working_set, parameters);
@@ -159,7 +154,7 @@
       const auto& xspace = this->m_xspace;
       auto& xdata = xspace->data;
       const auto& H = xdata[subspace::EqnData::H];
-      //      const auto& S = xdata[subspace::EqnData::S];
+//      const auto& S = xdata[subspace::EqnData::S];
       const auto& q = xspace->paramsq();
       const auto& u = xspace->actionsq();
 
@@ -236,11 +231,10 @@
     return opt;
   }
 
-  void report(std::ostream& cout, bool endl = true) const override {
+  void report(std::ostream& cout, bool endl=true) const override {
     SolverTemplate::report(cout, false);
-    cout << ", value " << this->value() << (m_linesearch ? ", line-searching" : ", quasi-Newton step");
-    if (endl)
-      cout << std::endl;
+    cout << ", value " << this->value() <<  (m_linesearch ? ", line-searching" : ", quasi-Newton step");
+    if (endl) cout << std::endl;
   }
   std::shared_ptr<Logger> logger;
 
