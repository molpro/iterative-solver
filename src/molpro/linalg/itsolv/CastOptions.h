#ifndef LINEARALGEBRA_SRC_MOLPRO_LINALG_ITSOLV_CASTOPTIONS_H
#define LINEARALGEBRA_SRC_MOLPRO_LINALG_ITSOLV_CASTOPTIONS_H
#include <memory>
#include <molpro/linalg/itsolv/IterativeSolver.h>
#include <molpro/linalg/itsolv/LinearEigensystemOptions.h>
#include <molpro/linalg/itsolv/LinearEquationsOptions.h>
#include <molpro/linalg/itsolv/OptimizeOptions.h>
#include <stdexcept>

namespace molpro::linalg::itsolv {
//! Safely down-cast Options to one of the implementations
struct CastOptions {
private:
  template <class OptionsType>
  static std::shared_ptr<OptionsType> cast(const std::shared_ptr<Options>& options,
                                           const std::string& options_type_name) {
    auto lin_eig_options = std::shared_ptr<OptionsType>{};
    if (options) {
      lin_eig_options = std::dynamic_pointer_cast<OptionsType>(options);
      if (!lin_eig_options)
        throw std::runtime_error("Failed to cast Options to " + options_type_name);
    }
    return lin_eig_options;
  }

  template <class OptionsType>
  static const OptionsType& cast(const Options& options, const std::string& options_type_name) {
    try {
      return dynamic_cast<const OptionsType&>(options);
    } catch (std::bad_cast& err) {
      throw std::runtime_error("Failed to cast Options to " + options_type_name);
    }
  }

public:
  static std::shared_ptr<LinearEigensystemOptions> LinearEigensystem(const std::shared_ptr<Options>& options) {
    return cast<LinearEigensystemOptions>(options, "LinearEigensystemOptions");
  }
  static const LinearEigensystemOptions& LinearEigensystem(const Options& options) {
    return cast<LinearEigensystemOptions>(options, "LinearEigensystemOptions");
  }
  static LinearEigensystemOptions& LinearEigensystem(Options& options) {
    const auto& opt = const_cast<const Options&>(options);
    return const_cast<LinearEigensystemOptions&>(cast<LinearEigensystemOptions>(options, "LinearEigensystemOptions"));
  }

  static std::shared_ptr<LinearEquationsOptions> LinearEquations(const std::shared_ptr<Options>& options) {
    return cast<LinearEquationsOptions>(options, "LinearEquationsOptions");
  }
<<<<<<< HEAD
  static std::shared_ptr<OptimizeOptions> Optimize(const std::shared_ptr<Options>& options) {
    return cast<OptimizeOptions>(options, "OptimizeOptions");
=======
  static const LinearEquationsOptions& LinearEquations(const Options& options) {
    return cast<LinearEquationsOptions>(options, "LinearEigensystemOptions");
  }
  static LinearEquationsOptions& LinearEquations(Options& options) {
    const auto& opt = const_cast<const Options&>(options);
    return const_cast<LinearEquationsOptions&>(cast<LinearEquationsOptions>(options, "LinearEigensystemOptions"));
>>>>>>> 34704157
  }
};
} // namespace molpro::linalg::itsolv

#endif // LINEARALGEBRA_SRC_MOLPRO_LINALG_ITSOLV_CASTOPTIONS_H<|MERGE_RESOLUTION|>--- conflicted
+++ resolved
@@ -47,17 +47,15 @@
   static std::shared_ptr<LinearEquationsOptions> LinearEquations(const std::shared_ptr<Options>& options) {
     return cast<LinearEquationsOptions>(options, "LinearEquationsOptions");
   }
-<<<<<<< HEAD
-  static std::shared_ptr<OptimizeOptions> Optimize(const std::shared_ptr<Options>& options) {
-    return cast<OptimizeOptions>(options, "OptimizeOptions");
-=======
   static const LinearEquationsOptions& LinearEquations(const Options& options) {
     return cast<LinearEquationsOptions>(options, "LinearEigensystemOptions");
   }
   static LinearEquationsOptions& LinearEquations(Options& options) {
     const auto& opt = const_cast<const Options&>(options);
     return const_cast<LinearEquationsOptions&>(cast<LinearEquationsOptions>(options, "LinearEigensystemOptions"));
->>>>>>> 34704157
+  }
+  static std::shared_ptr<OptimizeOptions> Optimize(const std::shared_ptr<Options>& options) {
+    return cast<OptimizeOptions>(options, "OptimizeOptions");
   }
 };
 } // namespace molpro::linalg::itsolv
