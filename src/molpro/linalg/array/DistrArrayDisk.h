#ifndef LINEARALGEBRA_SRC_MOLPRO_LINALG_ARRAY_DISTRARRAYDISK_H
#define LINEARALGEBRA_SRC_MOLPRO_LINALG_ARRAY_DISTRARRAYDISK_H

#include <molpro/linalg/array/DistrArray.h>
#include <molpro/linalg/array/Span.h>
#include <future>
#include <molpro/Profiler.h>

namespace molpro::linalg::array {
/*!
 * @brief Distributed array located primarily on disk
 *
 * This class stores the full array on disk and implements RMA and more efficient linear algebra operations.
 *
 * RMA operations read/write directly to disk. Care must be taken that they do not overlap with local buffer
 * modifications.
 *
 * LocalBuffer reads the whole local section into memory. This might be prohivitively expensive for large arrays, so
 * care must be taken.
 *
 * BufferManager reads the local section in chunks using a separate thread for I/O. This is more memory efficient
 * and allows overlap of communication and computation. The walk through the local section is via iterators.
 *
 * IO can be done in a separate thread using util::Task.
 *
 * @code{.cpp}
 * #include <molpro/linalg/array/util.h>
 * auto da = DistrArrayDisk{...};
 * da.put(lo,hi, data); // Normal put same as in the base class is guaranteed to finish
 * auto t = util::Task::create([&](){da.put(lo, hi, data)}); // does I/O in a new thread
 * // do something time consuming
 * t.wait(); // wait for the thread to finish the I/O
 * @endcode
 *
 */
class DistrArrayDisk : public DistrArray {
public:
  using disk_array = void; //!< a compile time tag that this is a distributed disk array
protected:
  bool m_allocated = false;                     //!< Flags that the memory view buffer has been allocated
  std::unique_ptr<Distribution> m_distribution; //!< describes distribution of array among processes
  size_t m_buffer_size = 8192;                  //!< buffer size for paged access via BufferManager
  using DistrArray::DistrArray;

  DistrArrayDisk(std::unique_ptr<Distribution> distr, MPI_Comm commun);
  DistrArrayDisk();
<<<<<<< HEAD
  DistrArrayDisk(const DistrArrayDisk& source);
=======
  DistrArrayDisk(const DistrArray& source);
>>>>>>> 9a97271d
  DistrArrayDisk(DistrArrayDisk&& source) noexcept;
  ~DistrArrayDisk() override;

public:
  //! Erase the array from disk.
  virtual void erase() = 0;
  [[nodiscard]] const Distribution& distribution() const override;
  [[nodiscard]] value_type dot(const DistrArrayDisk& y) const;
  [[nodiscard]] value_type dot(const DistrArray& y) const override;
  [[nodiscard]] value_type dot(const SparseArray& y) const override;
  void set_buffer_size(size_t buffer_size) { m_buffer_size = buffer_size; }
<<<<<<< HEAD
=======
  void copy(const DistrArray &y) override;
>>>>>>> 9a97271d

protected:
  //! Reads the whole local buffer from disk into memory. By default the buffer is written to disk on destruction,
  //! unless do_dump is false.
  class LocalBufferDisk : public DistrArray::LocalBuffer {
  public:
    explicit LocalBufferDisk(DistrArrayDisk& source);
    explicit LocalBufferDisk(DistrArrayDisk& source, const span::Span<value_type>& buffer);
    ~LocalBufferDisk() override;
    //! If true, than buffer is dumped to file on destruction.
    bool do_dump = true;

  protected:
    std::vector<value_type> m_snapshot_buffer; //!< when external buffer is not provided
    DistrArrayDisk& m_source;                  //!< keep a handle on source to dump data to disk
  };

public:
  [[nodiscard]] std::unique_ptr<LocalBuffer> local_buffer() override;
  [[nodiscard]] std::unique_ptr<const LocalBuffer> local_buffer() const override;
  //! Access local section, reading it into the provided buffer
  [[nodiscard]] std::unique_ptr<LocalBuffer> local_buffer(const span::Span<value_type>& buffer);
  //! Read-only access to the local section, reading it into the provided buffer
  [[nodiscard]] std::unique_ptr<const LocalBuffer> local_buffer(const span::Span<value_type>& buffer) const;

public:
};

/**
<<<<<<< HEAD
 * @brief BufferManager provides asynchronous double-buffered access to the data in a DistrArrayDisk.
 * Creating an instance of BufferManager will allocate memory for that buffer, which is released when the
 * BufferManager goes out of scope. Each DistrArrayDisk should only have one BufferManager at a time.
 *
=======
 * @brief BufferManager provides single-buffered or asynchronous double-buffered read access to the data in a
 * DistrArrayDisk. At construction, an amount of memory is provided or allocated as a buffer, and the buffer is divided
 * into one or more chunks that are independent windows on the data. Sequential access to the data is provided through
 * iterators.
>>>>>>> 9a97271d
 */
class BufferManager {

public:
  enum buffertype { Single = 1, Double = 2 };
  /*!
   * @brief Construct a new Buffer Manager object with a provided buffer
   * @param distr_array_disk the DistrArrayDisk that this BufferManager will access data from.
   * @param buffer Provided buffer
   * @param number_of_buffers how many buffers.
   */
  BufferManager(const DistrArrayDisk& distr_array_disk, Span<DistrArrayDisk::value_type> buffer,
                enum buffertype number_of_buffers = buffertype::Double);
  /**
<<<<<<< HEAD
   * @brief Construct a new Buffer Manager object and allocate memory for the buffers. Note: the contents of the buffer
   * will not be loaded until a call to buffer++.
=======
   * @brief Construct a new Buffer Manager object and allocate memory for the chunks.
>>>>>>> 9a97271d
   *
   * @param distr_array_disk the DistrArrayDisk that this BufferManager will access data from.
   * @param chunk_size number of array elements in each chunk.
   * @param number_of_buffers how many buffers.
   */
<<<<<<< HEAD
  // TODO: chunk_size is not the right variable name, this should be the total size of the memory for the buffer
  BufferManager(const DistrArrayDisk& distr_array_disk, DistrArray::value_type* chunk_loc, size_t buf_size,
                enum buffertype buffers);
=======
>>>>>>> 9a97271d
  BufferManager(const DistrArrayDisk& distr_array_disk, size_t chunk_size = 8192,
                enum buffertype number_of_buffers = buffertype::Double);
  using value_type = DistrArray::value_type;
  const size_t chunk_size = 8192;
<<<<<<< HEAD
  // DistrArray::value_type* get_buffer_contents();
=======
>>>>>>> 9a97271d
  /**
   * @brief Custom iterator for the BufferManager. This iterator is responsible for loading data into the buffers and
   * providing access to that data.
   */
  struct Iterator {
    // iterator properties
    using iterator_category = std::forward_iterator_tag;
    using difference_type = std::ptrdiff_t;
    using value_type = Span<DistrArray::value_type>;
    using pointer = Span<DistrArray::value_type>*;
    using reference = const Span<DistrArray::value_type>&;
    /**
     * @brief Construct a new Iterator object
     *
     * @param manager BufferManager object
     * @param begin set this->m_value to the start of the iteration
     * @param end set this->m_value to the end of the iteration
     */
    Iterator(BufferManager& manager, bool begin = false, bool end = false)
        : m_manager(manager), m_value(end ? value_type(nullptr, 0) : manager.next(begin)) {}
    // iterator operators
    reference operator*() const { return m_value; }
    pointer operator->() { return &m_value; }
    Iterator& operator++() {
      m_value = m_manager.next();
      return *this;
    }
    Iterator operator++(int) {
      Iterator tmp = *this;
      ++(*this);
      return tmp;
    }
    friend bool operator==(const Iterator& a, const Iterator& b) {
      return (a.m_value.size() == b.m_value.size() and b.m_value.size() == 0) // special for end of file
             or a.m_value.data() == b.m_value.data();
    };
    friend bool operator!=(const Iterator& a, const Iterator& b) { return not(a == b); };

  private:
    BufferManager& m_manager; // BufferManager object containing buffers
    value_type m_value;       // iterator value
  };
  [[nodiscard]] Iterator begin() { return Iterator(*this, true); }
  [[nodiscard]] Iterator end() { return Iterator(*this, false, true); }

protected:
  /**
   * @brief Update the values in this->chunks, toggle this->curr_chunk, and allocate this->next_chunk_future. This is
   * called via ++buffer.
   * @param initial whether this is the first iteration
   * @return the iterator value for the next iteration
   */
  [[nodiscard]] Span<value_type> next(bool initial = false);
<<<<<<< HEAD
  const DistrArrayDisk& distr_array_disk; // pointer to the DistrArrayDisk data is being accessed from
  // std::vector<std::vector<DistrArray::value_type>> chunks; // contents of the buffer  // TODO: remove this
  std::vector<DistrArray::value_type*> chunks; // pointers to chunks
  size_t curr_chunk = 0;                       // current chunk (either 0 or 1) - toggles when the next buffer is loadef
  std::future<void> next_chunk_future; // future for the next chunk - accessed when this->next() makes the next chunk
  // the current chunk
=======
  const DistrArrayDisk& distr_array_disk;      // reference to the DistrArrayDisk data is being accessed from
  std::vector<DistrArray::value_type*> chunks; // pointers to chunks
  size_t curr_chunk = 0;                       // current chunk
  std::vector<std::future<void>> next_chunk_futures;
>>>>>>> 9a97271d
  const std::pair<size_t, size_t> range; // memory offsets for MPI found via distr_array_disk.distribution().range(...)
  std::vector<DistrArray::value_type> own_buffer;
};

double dot(const DistrArrayDisk& x, const DistrArrayDisk& y);
double dot(const DistrArrayDisk& x, const DistrArray& y);
double dot(const DistrArray& x, const DistrArrayDisk& y);

} // namespace molpro::linalg::array

#endif // LINEARALGEBRA_SRC_MOLPRO_LINALG_ARRAY_DISTRARRAYDISK_H<|MERGE_RESOLUTION|>--- conflicted
+++ resolved
@@ -44,11 +44,7 @@
 
   DistrArrayDisk(std::unique_ptr<Distribution> distr, MPI_Comm commun);
   DistrArrayDisk();
-<<<<<<< HEAD
-  DistrArrayDisk(const DistrArrayDisk& source);
-=======
   DistrArrayDisk(const DistrArray& source);
->>>>>>> 9a97271d
   DistrArrayDisk(DistrArrayDisk&& source) noexcept;
   ~DistrArrayDisk() override;
 
@@ -60,10 +56,7 @@
   [[nodiscard]] value_type dot(const DistrArray& y) const override;
   [[nodiscard]] value_type dot(const SparseArray& y) const override;
   void set_buffer_size(size_t buffer_size) { m_buffer_size = buffer_size; }
-<<<<<<< HEAD
-=======
   void copy(const DistrArray &y) override;
->>>>>>> 9a97271d
 
 protected:
   //! Reads the whole local buffer from disk into memory. By default the buffer is written to disk on destruction,
@@ -93,17 +86,10 @@
 };
 
 /**
-<<<<<<< HEAD
- * @brief BufferManager provides asynchronous double-buffered access to the data in a DistrArrayDisk.
- * Creating an instance of BufferManager will allocate memory for that buffer, which is released when the
- * BufferManager goes out of scope. Each DistrArrayDisk should only have one BufferManager at a time.
- *
-=======
  * @brief BufferManager provides single-buffered or asynchronous double-buffered read access to the data in a
  * DistrArrayDisk. At construction, an amount of memory is provided or allocated as a buffer, and the buffer is divided
  * into one or more chunks that are independent windows on the data. Sequential access to the data is provided through
  * iterators.
->>>>>>> 9a97271d
  */
 class BufferManager {
 
@@ -118,31 +104,16 @@
   BufferManager(const DistrArrayDisk& distr_array_disk, Span<DistrArrayDisk::value_type> buffer,
                 enum buffertype number_of_buffers = buffertype::Double);
   /**
-<<<<<<< HEAD
-   * @brief Construct a new Buffer Manager object and allocate memory for the buffers. Note: the contents of the buffer
-   * will not be loaded until a call to buffer++.
-=======
    * @brief Construct a new Buffer Manager object and allocate memory for the chunks.
->>>>>>> 9a97271d
    *
    * @param distr_array_disk the DistrArrayDisk that this BufferManager will access data from.
    * @param chunk_size number of array elements in each chunk.
    * @param number_of_buffers how many buffers.
    */
-<<<<<<< HEAD
-  // TODO: chunk_size is not the right variable name, this should be the total size of the memory for the buffer
-  BufferManager(const DistrArrayDisk& distr_array_disk, DistrArray::value_type* chunk_loc, size_t buf_size,
-                enum buffertype buffers);
-=======
->>>>>>> 9a97271d
   BufferManager(const DistrArrayDisk& distr_array_disk, size_t chunk_size = 8192,
                 enum buffertype number_of_buffers = buffertype::Double);
   using value_type = DistrArray::value_type;
   const size_t chunk_size = 8192;
-<<<<<<< HEAD
-  // DistrArray::value_type* get_buffer_contents();
-=======
->>>>>>> 9a97271d
   /**
    * @brief Custom iterator for the BufferManager. This iterator is responsible for loading data into the buffers and
    * providing access to that data.
@@ -196,19 +167,10 @@
    * @return the iterator value for the next iteration
    */
   [[nodiscard]] Span<value_type> next(bool initial = false);
-<<<<<<< HEAD
-  const DistrArrayDisk& distr_array_disk; // pointer to the DistrArrayDisk data is being accessed from
-  // std::vector<std::vector<DistrArray::value_type>> chunks; // contents of the buffer  // TODO: remove this
-  std::vector<DistrArray::value_type*> chunks; // pointers to chunks
-  size_t curr_chunk = 0;                       // current chunk (either 0 or 1) - toggles when the next buffer is loadef
-  std::future<void> next_chunk_future; // future for the next chunk - accessed when this->next() makes the next chunk
-  // the current chunk
-=======
   const DistrArrayDisk& distr_array_disk;      // reference to the DistrArrayDisk data is being accessed from
   std::vector<DistrArray::value_type*> chunks; // pointers to chunks
   size_t curr_chunk = 0;                       // current chunk
   std::vector<std::future<void>> next_chunk_futures;
->>>>>>> 9a97271d
   const std::pair<size_t, size_t> range; // memory offsets for MPI found via distr_array_disk.distribution().range(...)
   std::vector<DistrArray::value_type> own_buffer;
 };
