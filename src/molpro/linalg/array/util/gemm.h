#ifndef LINEARALGEBRA_SRC_MOLPRO_LINALG_ARRAY_UTIL_GEMM_H
#define LINEARALGEBRA_SRC_MOLPRO_LINALG_ARRAY_UTIL_GEMM_H
#ifdef HAVE_MPI_H
#include <mpi.h>
#endif
#include <iostream>
#include <vector>
#include <numeric>
#include <molpro/linalg/array/type_traits.h>
#include <molpro/linalg/itsolv/wrap_util.h>
#include <molpro/linalg/itsolv/subspace/Matrix.h>
#include <molpro/linalg/array/DistrArrayDisk.h>
#include <type_traits>

using molpro::linalg::itsolv::VecRef;
using molpro::linalg::itsolv::CVecRef;
using molpro::linalg::itsolv::subspace::Matrix;

namespace molpro::linalg::array::util {

template <class AL, class AR = AL>
void gemm_outer_distr_distr(const Matrix<typename array::mapped_or_value_type_t<AL>> alphas, const CVecRef<AR> &xx,
                            const VecRef<AL> &yy) {
  for (size_t ii = 0; ii < alphas.rows(); ++ii) {
    auto loc_x = xx.at(ii).get().local_buffer();
    for (size_t jj = 0; jj < alphas.cols(); ++jj) {
      auto loc_y = yy[jj].get().local_buffer();
      for (size_t i = 0; i < loc_y->size(); ++i)
        (*loc_y)[i] += alphas(ii, jj) * (*loc_x)[i];
    }
  }
}

template <class AL>
void gemm_outer_distr_distr(const Matrix<typename array::mapped_or_value_type_t<AL>> alphas,
                            const CVecRef<DistrArrayDisk> &xx,
                            const VecRef<AL> &yy) {
  if (alphas.rows() > xx.size()){
    throw std::out_of_range("gemm_outer_distr_distr: dimensions of xx and alpha are different.");
  }
  for (size_t ii = 0; ii < alphas.rows(); ++ii) {
    BufferManager x_buf = BufferManager(xx.at(ii).get());
    size_t offset = 0;
    for (auto buffer = x_buf.begin(); buffer != x_buf.end(); offset += x_buf.chunk_size, ++buffer) {
      size_t jj;
      for (jj = 0; jj < alphas.cols(); ++jj) { 
        auto loc_y = yy[jj].get().local_buffer();
        for (size_t i = 0; i < x_buf.chunk_size && i + offset < loc_y->size(); ++i){ 
          (*loc_y)[i + offset]  += alphas(ii, jj) * (*buffer)[i];
        }
      }
    }
  }

}

template <class AL, class AR = AL>
void gemm_outer_distr_sparse(const Matrix<typename array::mapped_or_value_type_t<AL>> alphas, const CVecRef<AR> &xx,
                             const VecRef<AL> &yy) {
  for (size_t ii = 0; ii < alphas.cols(); ++ii) {
    auto loc_y = yy[ii].get().local_buffer();
    for (size_t jj = 0; jj < alphas.rows(); ++jj) {
      if (loc_y->size() > 0) {
        size_t i;
        typename array::mapped_or_value_type_t<AL> v;
        for (auto it = xx.at(jj).get().lower_bound(loc_y->start());
             it != xx.at(jj).get().upper_bound(loc_y->start() + loc_y->size() - 1); ++it) {
          std::tie(i, v) = *it;
          (*loc_y)[i - loc_y->start()] += alphas(jj, ii) * v;
        }
      }
    }
  }
}

template <class Handler, class AL, class AR = AL>
void gemm_outer_default(Handler &handler, const Matrix<typename Handler::value_type> alphas,
                        const CVecRef<AR> &xx, const VecRef<AL> &yy) {
  for (size_t ii = 0; ii < alphas.rows(); ++ii) {
    for (size_t jj = 0; jj < alphas.cols(); ++jj) {
      handler.axpy(alphas(ii, jj), xx.at(ii).get(), yy[jj].get());
    }
  }
}

template <class AL, class AR = AL>
Matrix<typename array::mapped_or_value_type_t<AL>> gemm_inner_distr_distr(const CVecRef<AL> &xx,
                                                                          const CVecRef<AR> &yy) {
  using value_type = typename array::mapped_or_value_type_t<AL>;
  auto mat = Matrix<value_type>({xx.size(), yy.size()});
  if (xx.size() == 0 || yy.size() == 0) return mat;
  for (size_t j = 0; j < mat.cols(); ++j) {
    auto loc_y = yy.at(j).get().local_buffer();
    for (size_t i = 0; i < mat.rows(); ++i) {
      auto loc_x = xx.at(i).get().local_buffer();
      mat(i, j) = std::inner_product(begin(*loc_x), end(*loc_x), begin(*loc_y), (value_type)0);
    }
  }
#ifdef HAVE_MPI_H
  MPI_Allreduce(MPI_IN_PLACE, const_cast<value_type *>(mat.data().data()), mat.size(), MPI_DOUBLE, MPI_SUM,
                xx.at(0).get().communicator());
#endif
  return mat;
}

template <class AL>
Matrix<typename array::mapped_or_value_type_t<AL>> gemm_inner_distr_distr(const CVecRef<AL> &xx,
                                                                          const CVecRef<DistrArrayDisk> &yy) {
  using value_type = typename array::mapped_or_value_type_t<AL>;
  auto mat = Matrix<value_type>({xx.size(), yy.size()});
  mat.fill(0);
  if (xx.size() == 0 || yy.size() == 0) return mat;
  for (size_t j = 0; j < mat.cols(); ++j) {
    BufferManager y_buf = BufferManager(yy.at(j).get());
    size_t offset = 0;
    for (auto buffer = y_buf.begin(); buffer != y_buf.end(); offset += y_buf.chunk_size, ++buffer) { // this needs to outside such that you don't read the file for every j
      for (size_t i = 0; i < mat.rows(); ++i) {
        mat(i, j) = std::inner_product(buffer->cbegin(), buffer->cend(), xx.at(i).get().local_buffer()->data() + offset, mat(i, j));
      }
    }
  }
#ifdef HAVE_MPI_H
  MPI_Allreduce(MPI_IN_PLACE, const_cast<value_type *>(mat.data().data()), mat.size(), MPI_DOUBLE, MPI_SUM,
                xx.at(0).get().communicator());
#endif
<<<<<<< HEAD
=======
  for (size_t i=0; i<xx.size(); i++){
    for (size_t j=0; j<yy.size(); j++){
      if (std::isnan(mat(i,j)) || std::isinf(mat(i,j))){throw std::runtime_error("NaN in gemm inner");}; // TEMP
    }
  }
>>>>>>> f9338396
  return mat;
}

template <class AL, class AR = AL>
Matrix<typename array::mapped_or_value_type_t<AL>> gemm_inner_distr_sparse(const CVecRef<AL> &xx,
                                                                           const CVecRef<AR> &yy) {
  using value_type = typename array::mapped_or_value_type_t<AL>;
  auto mat = Matrix<value_type>({xx.size(), yy.size()});
  if (xx.size() == 0 || yy.size() == 0) return mat;
  for (size_t i = 0; i < mat.rows(); ++i) {
    auto loc_x = xx.at(i).get().local_buffer();
    for (size_t j = 0; j < mat.cols(); ++j) {
      mat(i, j) = 0;
      if (loc_x->size() > 0) {
        size_t k;
        value_type v;
        for (auto it = yy.at(j).get().lower_bound(loc_x->start());
             it != yy.at(j).get().upper_bound(loc_x->start() + loc_x->size() - 1); ++it) {
          std::tie(k, v) = *it;
          mat(i, j) += (*loc_x)[k - loc_x->start()] * v;
        }
      }
    }
  }
#ifdef HAVE_MPI_H
  MPI_Allreduce(MPI_IN_PLACE, const_cast<value_type*>(mat.data().data()), mat.size(), MPI_DOUBLE, MPI_SUM,
                xx.at(0).get().communicator());
#endif
  return mat;
}

template <class Handler, class AL, class AR = AL>
Matrix<typename Handler::value_type> gemm_inner_default(Handler &handler, const CVecRef<AL> &xx, const CVecRef<AR> &yy) {
  auto mat = Matrix<typename Handler::value_type>({xx.size(), yy.size()});
  if (xx.size() == 0 || yy.size() == 0) return mat;
  for (size_t ii = 0; ii < mat.rows(); ++ii) {
    for (size_t jj = 0; jj < mat.cols(); ++jj) {
      mat(ii, jj) = handler.dot(xx.at(ii).get(), yy.at(jj).get());
    }
  }
  return mat;
}

} // namespace molpro::linalg::array::util

#endif // LINEARALGEBRA_SRC_MOLPRO_LINALG_ARRAY_UTIL_GEMM_H<|MERGE_RESOLUTION|>--- conflicted
+++ resolved
@@ -123,14 +123,6 @@
   MPI_Allreduce(MPI_IN_PLACE, const_cast<value_type *>(mat.data().data()), mat.size(), MPI_DOUBLE, MPI_SUM,
                 xx.at(0).get().communicator());
 #endif
-<<<<<<< HEAD
-=======
-  for (size_t i=0; i<xx.size(); i++){
-    for (size_t j=0; j<yy.size(); j++){
-      if (std::isnan(mat(i,j)) || std::isinf(mat(i,j))){throw std::runtime_error("NaN in gemm inner");}; // TEMP
-    }
-  }
->>>>>>> f9338396
   return mat;
 }
 
