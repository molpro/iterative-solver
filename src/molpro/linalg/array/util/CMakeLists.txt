LibraryManager_Append(${PROJECT_NAME}
<<<<<<< HEAD
        SOURCES temp_file.cpp temp_hdf5_handle.cpp iterable_lingalg.cpp select_max_dot.cpp
        PUBLIC_HEADER Distribution.h select_max_dot.h temp_file.h temp_hdf5_handle.h TempHandle.h BlockReader.h
        BufferedReader.h Task.h iterable_lingalg.h)
=======
        SOURCES temp_file.cpp
        PUBLIC_HEADER Distribution.h select_max_dot.h temp_file.h TempHandle.h)

if (LINEARALGEBRA_ARRAY_HDF5)
    LibraryManager_Append(${PROJECT_NAME}
            SOURCES temp_hdf5_handle.cpp
            PUBLIC_HEADER temp_hdf5_handle.h)
endif()

>>>>>>> abbdc875
if (MPI)
    LibraryManager_Append(${PROJECT_NAME}
            SOURCES DistrFlags.cpp LockMPI3.cpp
            PUBLIC_HEADER DistrFlags.h gather_all.h LockMPI3.h ScopeLock.h)
    if (LINEARALGEBRA_ARRAY_HDF5)
        LibraryManager_Append(${PROJECT_NAME}
                SOURCES temp_phdf5_handle.cpp
                PUBLIC_HEADER temp_phdf5_handle.h)
    endif ()
endif ()<|MERGE_RESOLUTION|>--- conflicted
+++ resolved
@@ -1,19 +1,14 @@
 LibraryManager_Append(${PROJECT_NAME}
-<<<<<<< HEAD
-        SOURCES temp_file.cpp temp_hdf5_handle.cpp iterable_lingalg.cpp select_max_dot.cpp
-        PUBLIC_HEADER Distribution.h select_max_dot.h temp_file.h temp_hdf5_handle.h TempHandle.h BlockReader.h
-        BufferedReader.h Task.h iterable_lingalg.h)
-=======
-        SOURCES temp_file.cpp
-        PUBLIC_HEADER Distribution.h select_max_dot.h temp_file.h TempHandle.h)
+        SOURCES temp_file.cpp iterable_lingalg.cpp select_max_dot.cpp
+        PUBLIC_HEADER Distribution.h select_max_dot.h temp_file.h TempHandle.h
+        BlockReader.h BufferedReader.h Task.h iterable_lingalg.h)
 
 if (LINEARALGEBRA_ARRAY_HDF5)
     LibraryManager_Append(${PROJECT_NAME}
             SOURCES temp_hdf5_handle.cpp
             PUBLIC_HEADER temp_hdf5_handle.h)
-endif()
+endif ()
 
->>>>>>> abbdc875
 if (MPI)
     LibraryManager_Append(${PROJECT_NAME}
             SOURCES DistrFlags.cpp LockMPI3.cpp
