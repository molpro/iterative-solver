--- conflicted
+++ resolved
@@ -32,22 +32,12 @@
   void fill(value_type alpha, AL &x) override { static_assert(true, "Use ArrayHandlerIterable for unary operations"); };
 
   void axpy(value_type alpha, const AR &x, AL &y) override {
-<<<<<<< HEAD
-    if (x.rbegin()->first > y.size())
-      error("ArrayHandlerIterableSparse::axpy() incompatible x and y arrays");
-=======
->>>>>>> 2d5228c8
     for (const auto &el_x : x)
       if (el_x.first < y.size())
         y[el_x.first] += alpha * el_x.second;
   };
 
   value_type dot(const AL &x, const AR &y) override {
-<<<<<<< HEAD
-    if (y.rbegin()->first > x.size())
-      error("ArrayHandlerIterableSparse::axpy() incompatible x and y arrays");
-=======
->>>>>>> 2d5228c8
     value_type tot = 0;
     for (const auto &el_y : y)
       if (el_y.first < x.size())
@@ -56,11 +46,6 @@
   };
 
   std::map<size_t, value_type_abs> select_max_dot(size_t n, const AL &x, const AR &y) override {
-<<<<<<< HEAD
-    if (y.rbegin()->first > x.size())
-      error("ArrayHandlerIterableSparse::select_max_dot() incompatible x and y arrays");
-=======
->>>>>>> 2d5228c8
     if (n > x.size() || n > y.size())
       error("ArrayHandlerIterableSparse::select_max_dot() n is too large");
     return util::select_max_dot_iter_sparse<AL, AR, value_type, value_type_abs>(n, x, y);
