if (MPI)
    set(HDF5_PREFER_PARALLEL ON)
endif ()
if (LINEARALGEBRA_ARRAY_HDF5)
    find_package(HDF5 REQUIRED COMPONENTS C)
endif ()
find_package(Threads)

if (MPI AND LINEARALGEBRA_ARRAY_HDF5 AND NOT HDF5_IS_PARALLEL)
    message(FATAL_ERROR "Parallel HDF5 is required when building LinearAlgebra with MPI and HDF5 on")
endif ()

if (LINEARALGEBRA_ARRAY_HDF5)
    LibraryManager_Append(${PROJECT_NAME}
            SOURCES HDF5Handle.cpp
            PUBLIC_HEADER HDF5Handle.h
            )
endif ()

LibraryManager_Append(${PROJECT_NAME}
<<<<<<< HEAD
        SOURCES HDF5Handle.cpp ArrayFile.cpp
        PUBLIC_HEADER HDF5Handle.h ArrayHandler.h ArrayHandlerIterable.h ArrayHandlerSparse.h
=======
        PUBLIC_HEADER ArrayHandler.h ArrayHandlerIterable.h ArrayHandlerSparse.h
>>>>>>> abbdc875
        ArrayHandlerIterableSparse.h ArrayHandlerDefault.h ArrayHandlerDDisk.h ArrayHandlerDDiskDistr.h
        ArrayHandlerDistrDDisk.h ArrayHandlerDDiskSparse.h Span.h type_traits.h
        default_handler.h ArrayFile.h
        )
if (MPI)
    LibraryManager_Append(${PROJECT_NAME} PUBLIC_HEADER ArrayHandlerDistr.h ArrayHandlerDistrSparse.h)
endif ()

if (LINEARALGEBRA_ARRAY_HDF5)
    target_link_libraries(${PROJECT_NAME} PUBLIC ${HDF5_LIBRARIES})
    target_include_directories(${PROJECT_NAME} PUBLIC ${HDF5_INCLUDE_DIRS})
    target_compile_definitions(${PROJECT_NAME} PUBLIC ${HDF5_DEFINITIONS})
endif ()

if (MPI)
    LibraryManager_Append(${PROJECT_NAME}
<<<<<<< HEAD
            SOURCES DistrArray.cpp DistrArrayDisk.cpp PHDF5Handle.cpp
            PUBLIC_HEADER DistrArray.h DistrArrayDisk.h PHDF5Handle.h
=======
            SOURCES DistrArray.cpp DistrArrayDisk.cpp DistrArrayFile.cpp DistrArraySpan.cpp util.cpp
            PUBLIC_HEADER DistrArray.h DistrArrayDisk.h DistrArrayFile.h DistrArraySpan.h util.h
>>>>>>> abbdc875
            )
    if (CMAKE_CXX_COMPILER_ID STREQUAL "GNU")
        target_compile_options(${PROJECT_NAME} PUBLIC "-pthread") # needed for DistrArrayDisk
        target_link_options(${PROJECT_NAME} PUBLIC "-pthread") # needed for DistrArrayDisk
    endif ()

    if (LINEARALGEBRA_ARRAY_HDF5)
        LibraryManager_Append(${PROJECT_NAME}
                SOURCES PHDF5Handle.cpp
                PUBLIC_HEADER PHDF5Handle.h
                )
    endif ()

    if (LINEARALGEBRA_ARRAY_MPI3)
        message(STATUS "Building ${PROJECT_NAME} with MPI3 Array")
        target_compile_definitions(${PROJECT_NAME} PUBLIC LINEARALGEBRA_ARRAY_MPI3 LINEARALGEBRA_ARRAY_FILE)
<<<<<<< HEAD
        LibraryManager_Append(${PROJECT_NAME} SOURCES DistrArrayMPI3.cpp DistrArrayFile.cpp
                PUBLIC_HEADER DistrArrayMPI3.h DistrArrayFile.h)
=======
        LibraryManager_Append(${PROJECT_NAME} SOURCES DistrArrayMPI3.cpp
                PUBLIC_HEADER DistrArrayMPI3.h ghc/filesystem.h)
>>>>>>> abbdc875
    endif ()

    if (LINEARALGEBRA_ARRAY_GA)
        message(STATUS "Building ${PROJECT_NAME} with GA distributed array")
        target_compile_definitions(${PROJECT_NAME} PUBLIC LINEARALGEBRA_ARRAY_GA)
        LibraryManager_Append(${PROJECT_NAME} SOURCES DistrArrayGA.cpp PUBLIC_HEADER DistrArrayGA.h)
        target_link_libraries(${PROJECT_NAME} PUBLIC ga::ga)
    endif ()

    if (LINEARALGEBRA_ARRAY_HDF5)
        message(STATUS "Building ${PROJECT_NAME} with HDF5 Array")
        set(HDF5_PREFER_PARALLEL ON)
        find_package(HDF5 REQUIRED COMPONENTS C)
        target_compile_definitions(${PROJECT_NAME} PUBLIC LINEARALGEBRA_ARRAY_HDF5)
        target_link_libraries(${PROJECT_NAME} PUBLIC Threads::Threads)
        LibraryManager_Append(${PROJECT_NAME}
                SOURCES DistrArrayHDF5.cpp
                PUBLIC_HEADER DistrArrayHDF5.h)
    endif ()
endif ()

add_subdirectory(util)<|MERGE_RESOLUTION|>--- conflicted
+++ resolved
@@ -18,12 +18,8 @@
 endif ()
 
 LibraryManager_Append(${PROJECT_NAME}
-<<<<<<< HEAD
-        SOURCES HDF5Handle.cpp ArrayFile.cpp
-        PUBLIC_HEADER HDF5Handle.h ArrayHandler.h ArrayHandlerIterable.h ArrayHandlerSparse.h
-=======
+        SOURCES ArrayFile.cpp
         PUBLIC_HEADER ArrayHandler.h ArrayHandlerIterable.h ArrayHandlerSparse.h
->>>>>>> abbdc875
         ArrayHandlerIterableSparse.h ArrayHandlerDefault.h ArrayHandlerDDisk.h ArrayHandlerDDiskDistr.h
         ArrayHandlerDistrDDisk.h ArrayHandlerDDiskSparse.h Span.h type_traits.h
         default_handler.h ArrayFile.h
@@ -40,13 +36,8 @@
 
 if (MPI)
     LibraryManager_Append(${PROJECT_NAME}
-<<<<<<< HEAD
-            SOURCES DistrArray.cpp DistrArrayDisk.cpp PHDF5Handle.cpp
-            PUBLIC_HEADER DistrArray.h DistrArrayDisk.h PHDF5Handle.h
-=======
-            SOURCES DistrArray.cpp DistrArrayDisk.cpp DistrArrayFile.cpp DistrArraySpan.cpp util.cpp
-            PUBLIC_HEADER DistrArray.h DistrArrayDisk.h DistrArrayFile.h DistrArraySpan.h util.h
->>>>>>> abbdc875
+            SOURCES DistrArray.cpp DistrArrayDisk.cpp DistrArrayFile.cpp DistrArraySpan.cpp
+            PUBLIC_HEADER DistrArray.h DistrArrayDisk.h DistrArrayFile.h DistrArraySpan.h
             )
     if (CMAKE_CXX_COMPILER_ID STREQUAL "GNU")
         target_compile_options(${PROJECT_NAME} PUBLIC "-pthread") # needed for DistrArrayDisk
@@ -63,13 +54,8 @@
     if (LINEARALGEBRA_ARRAY_MPI3)
         message(STATUS "Building ${PROJECT_NAME} with MPI3 Array")
         target_compile_definitions(${PROJECT_NAME} PUBLIC LINEARALGEBRA_ARRAY_MPI3 LINEARALGEBRA_ARRAY_FILE)
-<<<<<<< HEAD
-        LibraryManager_Append(${PROJECT_NAME} SOURCES DistrArrayMPI3.cpp DistrArrayFile.cpp
-                PUBLIC_HEADER DistrArrayMPI3.h DistrArrayFile.h)
-=======
         LibraryManager_Append(${PROJECT_NAME} SOURCES DistrArrayMPI3.cpp
                 PUBLIC_HEADER DistrArrayMPI3.h ghc/filesystem.h)
->>>>>>> abbdc875
     endif ()
 
     if (LINEARALGEBRA_ARRAY_GA)
