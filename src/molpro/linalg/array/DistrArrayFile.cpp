--- conflicted
+++ resolved
@@ -14,7 +14,6 @@
 }
 } // namespace
 
-<<<<<<< HEAD
 std::unique_ptr<util::FileAttributes> DistrArrayFile::file = nullptr;
 
 std::tuple<DistrArrayFile::index_type, DistrArrayFile::index_type, DistrArrayFile::index_type>
@@ -51,17 +50,13 @@
   m_lrec = true;
 }
 
-DistrArrayFile::DistrArrayFile() = default;
-
-=======
->>>>>>> 5c57fe1d
 DistrArrayFile::DistrArrayFile(DistrArrayFile&& source) noexcept
     : DistrArrayDisk(std::move(source)), m_frecs(std::move(source.m_frecs)) {
-      if (source.m_lrec) {
-        source.m_lrec = false;
-        m_lrec = true;
-      }
-    }
+  if (source.m_lrec) {
+    source.m_lrec = false;
+    m_lrec = true;
+  }
+}
 
 DistrArrayFile::DistrArrayFile(size_t dimension, MPI_Comm comm, const std::string& directory)
     : DistrArrayFile(std::make_unique<Distribution>(
@@ -69,7 +64,6 @@
                      comm, directory) {}
 
 DistrArrayFile::DistrArrayFile(std::unique_ptr<Distribution> distribution, MPI_Comm comm, const std::string& directory)
-<<<<<<< HEAD
     : DistrArrayDisk(std::move(distribution), comm) {
   if (m_distribution->border().first != 0)
     DistrArray::error("Distribution of array must start from 0");
@@ -80,21 +74,8 @@
 }
 
 DistrArrayFile::DistrArrayFile(const DistrArrayFile& source)
-    : DistrArrayDisk(source) {
-  update_records();
-  if (!source.empty()){
-    DistrArrayFile::copy(source);
-  }
-=======
-    : DistrArrayDisk(std::move(distribution), comm), m_dir(fs::absolute(fs::path(directory))), m_file(make_file()) {
-  if (m_distribution->border().first != 0)
-    DistrArray::error("Distribution of array must start from 0");
-}
-
-DistrArrayFile::DistrArrayFile(const DistrArrayFile& source)
-    : DistrArrayFile(std::make_unique<Distribution>(source.distribution()), source.communicator(), source.m_dir) {
+    : DistrArrayFile(std::make_unique<Distribution>(source.distribution()), source.communicator()) {
   DistrArrayFile::copy(source);
->>>>>>> 5c57fe1d
 }
 
 DistrArrayFile::DistrArrayFile(const DistrArray& source)
@@ -142,7 +123,6 @@
   return res;
 }
 
-<<<<<<< HEAD
 std::fstream DistrArrayFile::make_file(const fs::path &dir) {
   std::fstream tfile;
   std::string file_name =
@@ -150,30 +130,10 @@
   tfile.open(file_name.c_str(), std::ios::out | std::ios::binary);
   tfile.close();
   tfile.open(file_name.c_str(), std::ios::out | std::ios::in | std::ios::binary);
-=======
-std::fstream DistrArrayFile::make_file() {
-  std::fstream file;
-  std::string file_name = util::temp_file_name(m_dir.string() + "/", "");
-  file.open(file_name.c_str(), std::ios::out | std::ios::binary);
-  file.close();
-  file.open(file_name.c_str(), std::ios::out | std::ios::in | std::ios::binary);
->>>>>>> 5c57fe1d
   unlink(file_name.c_str());
   return tfile;
 }
 
-<<<<<<< HEAD
-void DistrArrayFile::open_access() {}
-void DistrArrayFile::close_access() {}
-
-bool DistrArrayFile::empty() const {
-  return (!file);
-}
-
-void DistrArrayFile::erase() {}
-
-=======
->>>>>>> 5c57fe1d
 DistrArray::value_type DistrArrayFile::at(DistrArray::index_type ind) const {
   value_type val;
   get(ind, ind + 1, &val);
@@ -186,14 +146,6 @@
   if (lo >= hi)
     return;
   DistrArray::index_type length = hi - lo;
-<<<<<<< HEAD
-=======
-  int current = m_file.tellg();
-  if (current < length)
-    return;
-  int rank;
-  MPI_Comm_rank(m_communicator, &rank);
->>>>>>> 5c57fe1d
   DistrArray::index_type lo_loc, hi_loc;
   auto bounds_loc = local_bounds();
   std::tie(lo_loc, hi_loc) = {std::get<0>(bounds_loc), std::get<1>(bounds_loc)};
@@ -270,11 +222,7 @@
     error("Only local array indices can be accessed via DistrArrayFile.gather() function");
   }
   for (auto i : indices) {
-<<<<<<< HEAD
-    set(i, data[i-*minmax.first]); //TODO: check it shouldn't be data[*minmax.first++]??
-=======
-    set(i, data[i - *minmax.first]);
->>>>>>> 5c57fe1d
+    set(i, data[i - *minmax.first]); //TODO: check it shouldn't be data[*minmax.first++]??
   }
 }
 
