#include <iostream>
#include <unistd.h>

#include <cstring>
#include <molpro/linalg/array/DistrArrayFile.h>
#include <molpro/linalg/array/util/Distribution.h>
#include <molpro/linalg/array/util/temp_file.h>
#include <utility>

#include <memory>
#include <molpro/Profiler.h>
#ifdef _WIN32
#include <stdio.h>
#else
#include <sys/resource.h>
#include <sys/time.h>
#include <sys/types.h>
#endif
#include <iostream>

namespace molpro::linalg::array {
namespace {
int mpi_size(MPI_Comm comm) {
  if (comm == molpro::mpi::comm_global())
    return molpro::mpi::size_global();
#ifdef HAVE_MPI_H
  int size;
  MPI_Comm_size(comm, &size);
  return size;
#endif
  throw std::logic_error("Attempt to access MPI communicator in serial mode");
}

int mpi_rank(MPI_Comm comm) {
  if (comm == molpro::mpi::comm_global())
    return molpro::mpi::rank_global();
#ifdef HAVE_MPI_H
  int rank;
  MPI_Comm_rank(comm, &rank);
  return rank;
#endif
  throw std::logic_error("Attempt to access MPI communicator in serial mode");
}
} // namespace

std::tuple<DistrArrayFile::index_type, DistrArrayFile::index_type, DistrArrayFile::index_type>
DistrArrayFile::local_bounds() const {
  index_type lo_loc, hi_loc, size_loc;
  std::tie(lo_loc, hi_loc) = m_distribution->range(mpi_rank(m_communicator));
  size_loc = hi_loc - lo_loc;
  return {lo_loc, hi_loc, size_loc};
}

DistrArrayFile::DistrArrayFile(size_t dimension, MPI_Comm comm, const std::string& directory)
    : DistrArrayFile(std::make_unique<Distribution>(
                         util::make_distribution_spread_remainder<index_type>(dimension, mpi_size(comm))),
                     comm, directory) {}

DistrArrayFile::DistrArrayFile(std::unique_ptr<Distribution> distribution, MPI_Comm comm, const std::string& directory)
    : DistrArrayDisk(std::move(distribution), comm), m_directory(fs::absolute(fs::path(directory))),
      m_filename(util::temp_file_name((fs::path(m_directory) / "DistrArrayFile-"), ".dat")),
      m_stream(std::make_unique<std::fstream>(m_filename,
                                              std::ios::out | std::ios::binary | std::ios::trunc | std::ios::in)) {
  {
    std::cout << "DistrArrayFile() "<<this<<" "<<m_filename<<std::endl;
#ifdef _WIN32
    _setmaxstdio(8192);
#else
    struct rlimit rlim;
    getrlimit(RLIMIT_NOFILE, &rlim);
    if (rlim.rlim_cur < rlim.rlim_max) {
      rlim.rlim_cur = rlim.rlim_max;
      setrlimit(RLIMIT_NOFILE, &rlim);
    }
#endif
  }
  if (m_distribution->border().first != 0)
    DistrArray::error("Distribution of array must start from 0");
  if (not m_stream->is_open()) {
    std::cerr << "File " << m_filename << ": ";
    DistrArray::error(std::string{"Failure to open file, "} + std::strerror(errno));
  }
#if !defined(_WIN32) && !defined(WIN32)
  fs::remove(m_filename);
#endif
}

DistrArrayFile::DistrArrayFile(const DistrArrayFile& source)
    : DistrArrayFile(std::make_unique<Distribution>(source.distribution()), source.communicator()) {
  std::cout << "DistrArrayFile(DistrArrayFile&) "<<source.m_filename<<std::endl;
  DistrArrayFile::copy(source);
}

DistrArrayFile::DistrArrayFile(DistrArrayFile&& source)
    : DistrArrayDisk(std::move(source))
    , m_directory(std::move(source.m_directory))
      , m_filename(std::move(source.m_filename))
    , m_stream(std::move(source.m_stream))
    {
  std::cout << "DistrArrayFile(DistrArrayFile&&) "<<source.m_filename<<std::endl;
}

DistrArrayFile::DistrArrayFile(const DistrArray& source)
    : DistrArrayFile(std::make_unique<Distribution>(source.distribution()), source.communicator()) {
  std::cout << "DistrArrayFile::operator=(DistrArray&) "<<std::endl;
  DistrArrayFile::copy(source);
}

DistrArrayFile& DistrArrayFile::operator=(DistrArrayFile&& source) noexcept {
  std::cout << "DistrArrayFile::operator=(&&) "<<source.m_filename<<std::endl;
  DistrArrayFile t{std::move(source)};
  swap(*this, t);
  return *this;
}

DistrArrayFile DistrArrayFile::CreateTempCopy(const DistrArray& source, const std::string& directory) {
  std::cout << "enter DistrArrayFile::CreateTempCopy() "<<std::endl;
  DistrArrayFile t(std::make_unique<Distribution>(source.distribution()), source.communicator(), directory);
  t.copy(source);
  std::cout << "exit DistrArrayFile::CreateTempCopy() "<<t.m_filename<<std::endl;
  return t;
}

void swap(DistrArrayFile& x, DistrArrayFile& y) noexcept {
  std::cout << "DistrArrayFile::swap() "<<x.m_filename<<" "<<y.m_filename<<std::endl;
  using std::swap;
  swap(x.m_dimension, y.m_dimension);
  swap(x.m_communicator, y.m_communicator);
  swap(x.m_allocated, y.m_allocated);
  swap(x.m_distribution, y.m_distribution);
  swap(x.m_directory, y.m_directory);
  swap(x.m_filename, y.m_filename);
  swap(x.m_stream, y.m_stream);
}

DistrArrayFile::~DistrArrayFile() {
<<<<<<< HEAD
  if (m_stream.get() != nullptr) {
    m_stream->close();
    std::cout << "~DistrArrayFile() "<<this<<" "<<m_filename<<std::endl;
    if (fs::exists(m_filename))
      fs::remove(m_filename);
    m_stream.release();
  }
=======
  m_stream->close();
  if (not m_filename.empty() and fs::exists(m_filename))
    fs::remove(m_filename);
>>>>>>> be35b5da
}

bool DistrArrayFile::compatible(const DistrArrayFile& source) const {
  auto res = DistrArray::compatible(source);
  if (m_distribution && source.m_distribution)
    res &= m_distribution->compatible(*source.m_distribution);
  else
    res &= !m_distribution && !source.m_distribution;
  return res;
}

DistrArray::value_type DistrArrayFile::at(DistrArray::index_type ind) const {
  value_type val;
  get(ind, ind + 1, &val);
  return val;
}

void DistrArrayFile::set(DistrArray::index_type ind, DistrArray::value_type val) { put(ind, ind + 1, &val); }

void DistrArrayFile::get(DistrArray::index_type lo, DistrArray::index_type hi, DistrArray::value_type* buf) const {
  auto lock = std::lock_guard<std::mutex>(m_mutex);
  if (lo >= hi)
    return;
  DistrArray::index_type length = hi - lo;
  DistrArray::index_type lo_loc, hi_loc;
  auto bounds_loc = local_bounds();
  std::tie(lo_loc, hi_loc) = {std::get<0>(bounds_loc), std::get<1>(bounds_loc)};
  if (lo < lo_loc || hi > hi_loc) {
    error("Only local array indices can be accessed via DistrArrayFile.get() function");
  }
  DistrArray::index_type offset = lo - lo_loc;
  m_stream->seekg(0, std::ios::end);
  size_t current = m_stream->tellg();
  if (current < (offset + length) * sizeof(DistrArray::value_type)) {
    std::fill(buf + current - offset, buf + length, 0);
  }
  m_stream->seekg(offset * sizeof(DistrArray::value_type));
  const auto readlength = std::min(length * sizeof(DistrArray::value_type), current - offset);
  if (readlength == 0)
    return;
  m_stream->read((char*)buf, readlength);
  if (m_stream->fail()) {
    std::cerr << "File " << m_filename << ": ";
    throw std::runtime_error(std::string{"Error in reading ,"} + std::strerror(errno));
  }
}

std::vector<DistrArrayFile::value_type> DistrArrayFile::get(DistrArray::index_type lo,
                                                            DistrArray::index_type hi) const {
  std::cout << "DistrArrayFile::get() " << m_filename<<" "<<lo<<" "<<hi<<std::endl;
  if (lo >= hi)
    return {};
  auto buf = std::vector<DistrArray::value_type>(hi - lo);
  get(lo, hi, &buf[0]);
  return buf;
}

void DistrArrayFile::put(DistrArray::index_type lo, DistrArray::index_type hi, const DistrArray::value_type* data) {
  std::cout << "DistrArrayFile::put() " << m_filename<<" "<<lo<<" "<<hi<<std::endl;
  auto lock = std::lock_guard<std::mutex>(m_mutex);
  if (lo >= hi)
    return;
  auto prof = molpro::Profiler::single()->push("DistrArrayFile::put()");
  prof += hi - lo;
  DistrArray::index_type lo_loc, hi_loc;
  auto bounds_loc = local_bounds();
  std::tie(lo_loc, hi_loc) = {std::get<0>(bounds_loc), std::get<1>(bounds_loc)};
  if (lo < lo_loc || hi > hi_loc) {
    error("Only values at local array indices can be written via DistrArrayFile.put() function");
  }
  DistrArray::index_type offset = lo - lo_loc;
  DistrArray::index_type length = hi - lo;
  m_stream->seekp(offset * sizeof(DistrArray::value_type));
  m_stream->write((const char*)data, length * sizeof(DistrArray::value_type));
}

void DistrArrayFile::acc(DistrArray::index_type lo, DistrArray::index_type hi, const DistrArray::value_type* data) {
  if (lo >= hi)
    return;
  auto prof = molpro::Profiler::single()->push("DistrArrayFile::acc()");
  auto disk_copy = get(lo, hi);
  std::transform(disk_copy.begin(), disk_copy.end(), data, disk_copy.begin(), [](auto& l, auto& r) { return l + r; });
  put(lo, hi, &disk_copy[0]);
}

std::vector<DistrArrayFile::value_type> DistrArrayFile::gather(const std::vector<index_type>& indices) const {
  std::vector<value_type> data;
  data.reserve(indices.size());
  auto minmax = std::minmax_element(indices.begin(), indices.end());
  DistrArray::index_type lo_loc, hi_loc;
  auto bounds_loc = local_bounds();
  std::tie(lo_loc, hi_loc) = {std::get<0>(bounds_loc), std::get<1>(bounds_loc)};
  if (*minmax.first < lo_loc || *minmax.second > hi_loc) {
    error("Only local array indices can be accessed via DistrArrayFile.gather() function");
  }
  for (auto i : indices) {
    data.push_back(at(i));
  }
  return data;
}

void DistrArrayFile::scatter(const std::vector<index_type>& indices, const std::vector<value_type>& data) {
  if (indices.size() != data.size()) {
    error("Length of the indices and data vectors should be the same: DistrArray::scatter()");
  }
  auto prof = molpro::Profiler::single()->push("DistrArrayFile::scatter()");
  auto minmax = std::minmax_element(indices.begin(), indices.end());
  DistrArray::index_type lo_loc, hi_loc;
  auto bounds_loc = local_bounds();
  std::tie(lo_loc, hi_loc) = {std::get<0>(bounds_loc), std::get<1>(bounds_loc)};
  if (*minmax.first < lo_loc || *minmax.second > hi_loc) {
    error("Only local array indices can be accessed via DistrArrayFile.gather() function");
  }
  for (auto i : indices) {
    set(i, data[i - *minmax.first]); // TODO: check it shouldn't be data[*minmax.first++]??
  }
}

void DistrArrayFile::scatter_acc(std::vector<index_type>& indices, const std::vector<value_type>& data) {
  auto disk_copy = gather(indices);
  std::transform(data.begin(), data.end(), disk_copy.begin(), disk_copy.begin(),
                 [](auto& l, auto& r) { return l + r; });
  scatter(indices, disk_copy);
}

std::vector<DistrArrayFile::value_type> DistrArrayFile::vec() const {
  DistrArray::index_type lo_loc, hi_loc;
  auto bounds_loc = local_bounds();
  std::tie(lo_loc, hi_loc) = {std::get<0>(bounds_loc), std::get<1>(bounds_loc)};
  return get(lo_loc, hi_loc);
}

} // namespace molpro::linalg::array<|MERGE_RESOLUTION|>--- conflicted
+++ resolved
@@ -134,7 +134,6 @@
 }
 
 DistrArrayFile::~DistrArrayFile() {
-<<<<<<< HEAD
   if (m_stream.get() != nullptr) {
     m_stream->close();
     std::cout << "~DistrArrayFile() "<<this<<" "<<m_filename<<std::endl;
@@ -142,11 +141,6 @@
       fs::remove(m_filename);
     m_stream.release();
   }
-=======
-  m_stream->close();
-  if (not m_filename.empty() and fs::exists(m_filename))
-    fs::remove(m_filename);
->>>>>>> be35b5da
 }
 
 bool DistrArrayFile::compatible(const DistrArrayFile& source) const {
