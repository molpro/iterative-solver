--- conflicted
+++ resolved
@@ -1,18 +1,8 @@
 #ifndef LINEARALGEBRA_SRC_MOLPRO_LINALG_ARRAY_DISTRARRAYFILE_H
 #define LINEARALGEBRA_SRC_MOLPRO_LINALG_ARRAY_DISTRARRAYFILE_H
 
-#include <filesystem>
 #include <fstream>
 #include <iostream>
-<<<<<<< HEAD
-
-#include <molpro/linalg/array/DistrArrayDisk.h>
-
-namespace molpro::linalg::array {
-
-class ArrayFile;
-
-=======
  #if ((defined(_MSVC_LANG) && _MSVC_LANG >= 201703L) || (defined(__cplusplus) && __cplusplus >= 201703L)) && defined(__has_include)
  #if __has_include(<filesystem>) && (!defined(__MAC_OS_X_VERSION_MIN_REQUIRED) || __MAC_OS_X_VERSION_MIN_REQUIRED >= 101500)
  #define GHC_USE_STD_FS
@@ -32,7 +22,8 @@
 
 namespace molpro::linalg::array {
 
->>>>>>> abbdc875
+class ArrayFile;
+
 /*!
  * @brief Distributed array storing the buffer on disk using temporary local files.
  *
@@ -52,26 +43,17 @@
   DistrArrayFile() = delete;
   DistrArrayFile(const DistrArrayFile &source);
   DistrArrayFile(DistrArrayFile &&source) noexcept;
-<<<<<<< HEAD
   explicit DistrArrayFile(size_t dimension, MPI_Comm comm, size_t block_size = m_default_block_size,
                           const std::string &directory = ".");
   explicit DistrArrayFile(std::unique_ptr<Distribution> distribution, MPI_Comm comm,
                           size_t block_size = m_default_block_size, const std::string &directory = ".");
-=======
-  explicit DistrArrayFile(size_t dimension, MPI_Comm comm = comm_global(), const std::string &directory = ".");
-  explicit DistrArrayFile(std::unique_ptr<Distribution> distribution, MPI_Comm comm = comm_global(), const std::string &directory = ".");
->>>>>>> abbdc875
   explicit DistrArrayFile(const DistrArray &source);
 
   DistrArrayFile &operator=(const DistrArrayFile &source) = delete;
   DistrArrayFile &operator=(DistrArrayFile &&source) noexcept;
-<<<<<<< HEAD
 
-=======
-  
   static DistrArrayFile CreateTempCopy(const DistrArray &source, const std::string &directory = ".");
-  
->>>>>>> abbdc875
+
   friend void swap(DistrArrayFile &x, DistrArrayFile &y) noexcept;
 
   //! Flushes the buffer if file access is open
