--- conflicted
+++ resolved
@@ -1,44 +1,13 @@
 #ifndef LINEARALGEBRA_SRC_MOLPRO_LINALG_ARRAY_DISTRARRAYFILE_H
 #define LINEARALGEBRA_SRC_MOLPRO_LINALG_ARRAY_DISTRARRAYFILE_H
 
-<<<<<<< HEAD
-#include <fstream>
-#include <iostream>
-#include <set>
-#if ((defined(_MSVC_LANG) && _MSVC_LANG >= 201703L) || (defined(__cplusplus) && __cplusplus >= 201703L)) &&            \
-    defined(__has_include)
-#if __has_include(                                                                                                     \
-    <filesystem>) && (!defined(__MAC_OS_X_VERSION_MIN_REQUIRED) || __MAC_OS_X_VERSION_MIN_REQUIRED >= 101500) && (!defined(__GNUC__) || __GNUC__ >= 9)
-#define GHC_USE_STD_FS
-#include <filesystem>
-namespace fs = std::filesystem;
-#endif
-#endif
-#ifndef GHC_USE_STD_FS
-#include "ghc/filesystem.h"
-namespace fs = ghc::filesystem;
-#endif
-
-#include "molpro/linalg/array/DistrArrayDisk.h"
-=======
 #include "util/fs.h"
 #include <molpro/linalg/array/DistrArrayDisk.h>
->>>>>>> 9a97271d
 #include <molpro/mpi.h>
 
 using molpro::mpi::comm_global;
 
 namespace molpro::linalg::array {
-<<<<<<< HEAD
-namespace util {
-struct FileAttributes {
-  explicit FileAttributes(std::fstream stream) : object(std::move(stream)){};
-  std::fstream object;
-  std::set<std::pair<size_t, size_t>> registry; //! keeps records of start and end lines of an array (object)
-};
-} // namespace util
-=======
->>>>>>> 9a97271d
 /*!
  * @brief Distributed array storing the buffer on disk using temporary local files.
  *
@@ -52,15 +21,6 @@
 class DistrArrayFile : public DistrArrayDisk {
 
 private:
-<<<<<<< HEAD
-  //! creates a file, opens it and @returns m_file fstream
-  static std::fstream make_file(const fs::path &dir = fs::current_path());
-  std::pair<index_type, index_type> m_frecs; //! start and end indices of an array (object)
-  bool m_lrec = false;
-  [[nodiscard]] std::tuple<index_type, index_type, index_type>
-  local_bounds() const;  //! returns local array boundaries and size
-  void update_records(); //! Add a new pair of local array boundaries records; update frecs
-=======
   fs::path m_directory;
   fs::path m_filename;
   mutable std::unique_ptr<std::fstream>
@@ -68,24 +28,8 @@
   mutable std::mutex m_mutex;
   [[nodiscard]] std::tuple<index_type, index_type, index_type>
   local_bounds() const; //! returns local array boundaries and size
->>>>>>> 9a97271d
 public:
   DistrArrayFile() = delete;
-<<<<<<< HEAD
-  DistrArrayFile(const DistrArrayFile &source);
-  DistrArrayFile(DistrArrayFile &&source) noexcept;
-  explicit DistrArrayFile(size_t dimension, MPI_Comm comm = comm_global(), const std::string &directory = ".");
-  explicit DistrArrayFile(std::unique_ptr<Distribution> distribution, MPI_Comm comm = comm_global(),
-                          const std::string &directory = ".");
-  explicit DistrArrayFile(const DistrArray &source);
-
-  DistrArrayFile &operator=(const DistrArrayFile &source) = delete;
-  DistrArrayFile &operator=(DistrArrayFile &&source) noexcept;
-
-  static DistrArrayFile CreateTempCopy(const DistrArray &source, const std::string &directory = ".");
-
-  friend void swap(DistrArrayFile &x, DistrArrayFile &y) noexcept;
-=======
   DistrArrayFile(const DistrArrayFile& source);
   DistrArrayFile(DistrArrayFile&& source);
   explicit DistrArrayFile(size_t dimension, MPI_Comm comm = comm_global(), const std::string& directory = ".");
@@ -99,7 +43,6 @@
   static DistrArrayFile CreateTempCopy(const DistrArray& source, const std::string& directory = ".");
 
   friend void swap(DistrArrayFile& x, DistrArrayFile& y) noexcept;
->>>>>>> 9a97271d
 
   ~DistrArrayFile() override;
 
