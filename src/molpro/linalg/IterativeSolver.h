#ifndef ITERATIVESOLVER_H
#define ITERATIVESOLVER_H
<<<<<<< HEAD
#include <vector>
#include <iostream>
#include "molpro/linalg/iterativesolver/P.h"
#include "molpro/linalg/iterativesolver/Q.h"
#include "molpro/linalg/iterativesolver/Statistics.h"
#include "molpro/linalg/iterativesolver/helper.h"
#include <molpro/linalg/iterativesolver/ArrayHandlers.h>
=======
#include "molpro/ProfilerSingle.h"
#include <molpro/linalg/itsolv/ArrayHandlers.h>
#include <molpro/linalg/itsolv/P.h>
#include <molpro/linalg/itsolv/Q.h>
#include <molpro/linalg/itsolv/Statistics.h>
#include <molpro/linalg/itsolv/helper.h>
>>>>>>> 6c0587eb
#ifndef _GNU_SOURCE
#define _GNU_SOURCE 1
#endif

#include <algorithm>
#include <cassert>
#include <climits>
#include <cmath>
#include <complex>
#include <map>
#include <numeric>
#include <stdexcept>
#include <string>
#include <utility>
#include <vector>

#ifndef LINEARALGEBRA_OFFLINE
#define LINEARALGEBRA_OFFLINE 0x01
#endif
#ifndef LINEARALGEBRA_DISTRIBUTED
#define LINEARALGEBRA_DISTRIBUTED 0x02
#endif

#undef isnan
#undef isinf
#include <memory>
#include <molpro/iostream.h>

/*!
 * @brief Contains classes that implement various iterative equation solvers.
 * They all share the feature that access to the client-provided solution and residual
 * vectors is via a potentially opaque interface to copy, scale, scalar product and
 * scalar-times-vector operations only.
 */
namespace molpro {
namespace linalg {
typedef std::map<std::string, std::string> optionMap;
template <class T>
static std::vector<typename T::value_type> nullVectorP;
template <class T>
static std::vector<std::vector<typename T::value_type>> nullVectorSetP;
template <class T>
static std::vector<std::reference_wrapper<std::vector<typename T::value_type>>> nullVectorRefSetP;

/*!
 * \brief A base class for iterative solvers for linear and non-linear equations, and linear eigensystems.
 *
 * The calling program should set up its own iterative loop, and in each iteration
 * - calculate
 * the action of the matrix on the current expansion vector (linear), or the actual
 * residual (non-linear)
 * - make a call to addVector() which takes the current and previous parameters and proposes
 * an improved estimate, and the best estimate of the residual vector.
 * - calculate a new solution (non-linear) or expansion vector (linear) by implementing
 * appropriate preconditioning on the residual, if addVector() has requested it.
 * -  optionally (but necessarily for BFGS optimization) make a call to endIteration(). Except in the BFGS case,
 * endIteration() merely calls report(), which prints progress information to standard output
 *
 * Classes that derive from this will, in the simplest case, need to provide just the solveReducedProblem() method that
 * governs how the parameter and residual vectors from successive iterations should be combined to form an optimum
 * solution with minimal residual.
 *
 * The underlying vector spaces are accessed through instances of the Rvector class.
 * - Both scalar (Rvector) and vector(std::vector<Rvector>) interfaces are provided to the class functions addVector(),
 * addValue() and endIteration()
 * - The following operations are carried out on Rvector objects
 *   - scalar_type dot(const Rvector& x, const Rvector& y) - scalar product of two vectors
 *   - void axpy(scalar_type a, Rvector& x, const Rvector& y) add a multiple a of y to x;
 *   - scal(Rvector& x, scalar_type a) scale x by a. In the special case a==0, x on entry might be uninitialised.
 * and these operations need to be provided by a handler class.
 *
 * @tparam Rvector The class encapsulating solution and residual vectors passed through the interface to class
 * functions.
 * @tparam Qvector Used internally as a class for storing vectors on backing store.
 * Handler classes must be provided for operations between Rvector and Qvector classes. Qvector objects are created by
 * copy-construction from an Rvector object, and no functions that subsequently modify them are called.
 * @tparam Pvector Specify a P-space vector as a sparse combination of parameters.
 */
template <class Rvector = std::vector<double>, class Qvector = Rvector,
          class Pvector = std::map<size_t, typename Rvector::value_type>>
class IterativeSolver {
public:
<<<<<<< HEAD
  IterativeSolver(const std::shared_ptr<iterativesolver::ArrayHandlers<Rvector, Qvector, Pvector>>& handlers)
=======
  IterativeSolver(const std::shared_ptr<itsolv::ArrayHandlers<Rvector, Qvector, Pvector>>& handlers,
                  std::shared_ptr<molpro::Profiler> profiler = nullptr)
>>>>>>> 6c0587eb
      : // clang-format off
      m_handlers(handlers),
      m_verbosity(0),
      m_thresh(1e-8),
      m_maxIterations(1000),
      m_minIterations(0),
      m_linear(false),
      m_hermitian(false),
      m_roots(0),
      m_rspt(false),
      m_options(optionMap()),
      m_subspaceMatrixResRes(false),
      m_residual_eigen(false),
      m_residual_rhs(false),
      m_rhs(),
      m_lastVectorIndex(0),
      m_updateShift(0),
      m_dimension(0),
      m_value_print_name("value"),
      m_singularity_threshold(1e-4),
      m_augmented_hessian(0),
      m_svdThreshold(1e-15),
      m_maxQ(std::max(m_roots, size_t(16))),
      m_pspace(),
      m_qspace(m_pspace, m_hermitian, m_handlers),
      m_exclude_r_from_redundancy_test(false),
      m_orthogonalise_Q(true),
      m_nullify_solution_before_update(false)
{}
  // clang-format on

  IterativeSolver() = delete;
  IterativeSolver(const IterativeSolver&) = default;
  IterativeSolver(IterativeSolver&&) noexcept = default;
  IterativeSolver& operator=(const IterativeSolver&) = default;
  IterativeSolver& operator=(IterativeSolver&&) noexcept = default;
  virtual ~IterativeSolver() = default;

protected:
  using value_type = typename Rvector::value_type; ///< The underlying type of elements of vectors
  using vectorSet = typename std::vector<Rvector>; ///< Container of vectors
  using vectorRefSet = typename std::vector<std::reference_wrapper<Rvector>>;            ///< Container of vectors
  using constVectorRefSet = typename std::vector<std::reference_wrapper<const Rvector>>; ///< Container of vectors
  using vectorP = typename std::vector<value_type>;                                      ///< P-space parameters
  using vectorRefSetP = typename std::vector<std::reference_wrapper<vectorP>>; ///< Container of P-space parameters
  using constVectorRefSetP =
      typename std::vector<std::reference_wrapper<const vectorP>>; ///< Container of P-space parameters
  using vectorSetP = typename std::vector<vectorP>;                ///< Container of P-space parameters
  mutable std::shared_ptr<itsolv::ArrayHandlers<Rvector, Qvector, Pvector>> m_handlers;

public:
  std::shared_ptr<itsolv::ArrayHandlers<Rvector, Qvector, Pvector>> handlers() { return m_handlers; };
  using scalar_type =
      typename array::ArrayHandler<Rvector, Qvector>::value_type; ///< The type of scalar products of vectors
  /*!
   * \brief Take, typically, a current solution and residual, and return new solution.
   * In the context of Lanczos-like linear methods, the input will be a current expansion vector and the result of
   * acting on it with the matrix, and the output will be a new expansion vector.
   * For non-linear equations, the input will be the current solution and residual, and the output the interpolated
   * solution and residual. \param parameters On input, the current solution or expansion vector. On exit, the
   * interpolated solution vector. \param action On input, the residual for parameters (non-linear), or action of matrix
   * on parameters (linear). On exit, the expected (non-linear) or actual (linear) residual of the interpolated
   * parameters. \param parametersP On exit, the interpolated solution projected onto the P space.
   * \return whether it is expected that the client should make an update, based on the returned parameters and
   * residual, before the subsequent call to endIteration()
   */
  size_t addVector(vectorRefSet parameters, vectorRefSet action,
                   vectorRefSetP parametersP = nullVectorRefSetP<Rvector>) {
    if (m_roots < 1)
      m_roots = parameters.size();                      // number of roots defaults to size of parameters
    if (m_qspace.size() == 0 and m_working_set.empty()) // initial
      for (auto i = 0; i < parameters.size(); i++)
        m_working_set.push_back(i);
    //    molpro::cout << "m_working_set size " << m_working_set.size() << std::endl;
    if (m_working_set.size() == 0)
      return 0;
    assert(parameters.size() >= m_working_set.size());
    assert(parameters.size() == action.size());
    m_statistics.iterations++;
    m_statistics.r_creations += m_working_set.size();
    m_current_r.clear();
    m_current_v.clear();
    for (size_t k = 0; k < m_working_set.size(); k++) {
      if (m_residual_eigen) { // scale to roughly unit length for homogeneous equations in case the update has produced
                              // a very large vector in response to degeneracy
        auto s = m_handlers->rr().dot(parameters[k], parameters[k]);
        if (std::abs(s - 1) > 1e-3) {
          m_handlers->rr().scal(1 / std::sqrt(s), parameters[k]);
          m_handlers->rr().scal(1 / std::sqrt(s), action[k]);
        }
      }
      m_statistics.current_r_creations++;
      m_current_r.emplace_back(m_handlers->qr().copy(parameters[k]));
      m_current_v.emplace_back(m_handlers->qr().copy(action[k]));
    }
    if (not m_last_d.empty()) {
      assert(m_last_d.size() == m_working_set.size());
      assert(m_last_hd.size() == m_working_set.size());
      for (size_t k = 0; k < m_working_set.size(); k++) {
        if (m_qspace.add(parameters[k], action[k], m_last_d[k], m_last_hd[k], m_rhs, m_subspaceMatrixResRes,
                         m_orthogonalise_Q) > 0)
          m_statistics.q_creations++;
        else
          std::cout << "Q space vector not created because R-D=0" << std::endl;
      }
      m_last_d.clear();
      m_last_hd.clear();
    }
    // TODO this generates another read for the q space which could perhaps be avoided
    for (size_t a = 0; a < m_qspace.size(); a++) {
      m_s_qr[a] = std::vector<value_type>(m_working_set.size());
      m_h_qr[a] = std::vector<value_type>(m_working_set.size());
      m_hh_qr[a] = std::vector<value_type>(m_working_set.size());
      m_h_rq[a] = std::vector<value_type>(m_working_set.size());
      const auto& qa = m_qspace[a];
      const auto& qha = m_qspace.action(a);
      for (size_t m = 0; m < m_working_set.size(); m++) {
        m_s_qr[a][m] = m_handlers->rq().dot(parameters[m], m_qspace[a]);
        m_h_qr[a][m] = m_handlers->rq().dot(action[m], m_subspaceMatrixResRes ? m_qspace.action(a) : m_qspace[a]);
        m_hh_qr[a][m] = m_handlers->rq().dot(action[m], m_qspace.action(a));
        m_h_rq[a][m] = m_hermitian ? m_h_qr[a][m]
                                   : m_handlers->rq().dot((m_subspaceMatrixResRes ? action[m] : parameters[m]),
                                                          m_qspace.action(a));
        //        molpro::cout << "a=" << a << ", m=" << m << ", m_s_qr " << m_s_qr[a][m] << ", m_h_qr " << m_h_qr[a][m]
        //                     << ", m_h_rq " << m_h_rq[a][m] << std::endl;
      }
    }
    m_s_pr.clear();
    m_h_pr.clear();
    m_h_rp.clear();
    for (auto p = 0; p < m_pspace.size(); p++) {
      m_s_pr.push_back(std::vector<value_type>(m_working_set.size()));
      m_h_pr.push_back(std::vector<value_type>(m_working_set.size()));
      m_h_rp.push_back(std::vector<value_type>(m_working_set.size()));
      for (size_t k = 0; k < m_working_set.size(); k++) {
        m_s_pr[p][k] = m_handlers->rp().dot(parameters[k].get(), m_pspace[p]);
        m_h_pr[p][k] = m_h_rp[p][k] =
            m_handlers->rp().dot(action[k].get(),
                                 m_pspace[p]); // TODO this works only for hermitian. Check that there is a
        // check
      }
    }
    m_s_rr.clear();
    m_h_rr.clear();
    m_hh_rr.clear();
    m_rhs_r.clear();
    for (auto m = 0; m < m_working_set.size(); m++) {
      m_rhs_r.push_back(std::vector<value_type>(m_rhs.size()));
      m_s_rr.push_back(std::vector<value_type>(m_working_set.size()));
      m_h_rr.push_back(std::vector<value_type>(m_working_set.size()));
      m_hh_rr.push_back(std::vector<value_type>(m_working_set.size()));
      for (size_t rhs = 0; rhs < m_rhs.size(); rhs++)
        m_rhs_r[m][rhs] = m_handlers->rq().dot(parameters[m], m_rhs[rhs]);
      for (size_t n = 0; n < m_working_set.size(); n++) {
        m_s_rr[m][n] = m_handlers->rr().dot(parameters[n], parameters[m]);
        m_h_rr[m][n] = m_handlers->rr().dot(action[n], (m_subspaceMatrixResRes ? action[m] : parameters[m]));
        m_hh_rr[m][n] = m_handlers->rr().dot(action[n], action[m]);
      }
    }

    return solveAndGenerateWorkingSet(parameters, action, parametersP);
  }
  size_t solveAndGenerateWorkingSet(vectorRefSet parameters, vectorRefSet action,
                                    vectorRefSetP parametersP = nullVectorRefSetP<Rvector>,
                                    bool calculateError = true) {
    buildSubspace();
    if (m_n_x == 0)
      throw std::runtime_error("Empty subspace; cannot continue");
    solveReducedProblem();
    //    molpro::cout << "update=" << update << std::endl;
    //    calculateResidualConvergence();
    // move any newly-converged solutions into the q space
    //      molpro::cout << "errors after calculateResidualConvergence()";
    //      for (const auto& e : m_errors)
    //        molpro::cout << " " << e;
    //      molpro::cout << std::endl;
    // evaluate all residuals
    // TODO make this more efficient by doing action just once, and not, maybe, for converged roots
    if (m_roots > parameters.size()) // TODO remove this restriction
      throw std::runtime_error("Cannot yet work with buffer smaller than number of roots");
    m_errors.resize(m_roots);
    m_working_set.clear();
    for (auto root = 0; root < m_roots; root++)
      m_working_set.push_back(root);
    if (calculateError) {
      if (m_linear)
        doInterpolation(parameters, action, parametersP, false);
      for (auto k = 0; k < m_working_set.size(); k++) {
        double a = std::abs(m_handlers->rr().dot(action[k], action[k]));
        m_errors[m_working_set[k]] = std::sqrt(a);
      }
    } else
      m_errors.assign(m_roots, 1); // TODO not right for retired roots

    doInterpolation(parameters, action, parametersP, true);
    m_last_d.clear();
    m_last_hd.clear();
    //    molpro::cout << "working set size "<<m_working_set.size()<<std::endl;
    //    molpro::cout << "m_thresh "<<m_thresh<<std::endl;
    for (int k = 0; k < m_working_set.size(); k++) {
      auto root = m_working_set[k];
      //      molpro::cout << "k=" << k << ", root=" << root << ", error=" << m_errors[root] << std::endl;
      if (m_linear and m_errors[root] < m_thresh and m_q_solutions.count(root) == 0) { // converged just now
        if (m_verbosity > 1)
          molpro::cout << "selecting root " << root << " for adding converged solution to Q space at position "
                       << m_qspace.size() << std::endl;
        m_statistics.q_creations++;
        m_qspace.add(parameters[k], action[k], m_rhs, m_subspaceMatrixResRes);
        m_q_solutions[m_working_set[k]] = m_qspace.keys().back();
      }
      if (m_linear and (m_errors[root] < m_thresh or m_q_solutions.count(m_working_set[k]) != 0)) { // converged
        //        molpro::cout << "  remove this vector from the working set"<<std::endl;
        //  remove this vector from the working set
        // FIXME Doesn't this cause a copy? Should use swap, without .get
        for (auto kp = k + 1; kp < m_working_set.size(); kp++) {
          parameters[kp - 1].get() = parameters[kp].get();
          action[kp - 1].get() = action[kp].get();
          m_working_set[kp - 1] = m_working_set[kp];
        }
        m_working_set.pop_back();
        k--;
        //        molpro::cout << "k now = "<<k<<std::endl;
        //        molpro::cout << "m_working_set revised to ";for (const auto& w : m_working_set) molpro::cout <<"
        //        "<<w;molpro::cout <<std::endl;
      } else { // unconverged
               //        molpro::cout << "unconverged"<<std::endl;
        m_statistics.d_creations++;
        m_last_d.emplace_back(m_handlers->qr().copy(parameters[k]));
        m_last_hd.emplace_back(m_handlers->qr().copy(action[k]));
      }
    }
    //    molpro::cout << "working set size "<<m_working_set.size()<<std::endl;
    //    molpro::cout << "m_last_d size "<<m_last_d.size()<<std::endl;
    assert(m_last_d.size() == m_working_set.size());

    // re-establish the residual
    // TODO make more efficient
    doInterpolation(parameters, action, parametersP, false);
    if (m_nullify_solution_before_update) {
      m_last_d.clear();
      m_last_hd.clear();
      for (auto k = 0; k < m_working_set.size(); k++) {
        m_handlers->rr().fill(0, parameters[k].get());
        // FIXME Does this require a copy or is it a move?
        m_statistics.d_creations++;
        m_last_d.emplace_back(std::move(m_current_r[k]));
        m_last_hd.emplace_back(std::move(m_current_v[k]));
      }
    }
    m_current_r.clear();
    m_current_v.clear();
    return m_working_set.size();
  }
  size_t addVector(std::vector<Rvector>& parameters, std::vector<Rvector>& action,
                   vectorSetP& parametersP = nullVectorSetP<Rvector>) {
    return addVector(vectorRefSet(parameters.begin(), parameters.end()), vectorRefSet(action.begin(), action.end()),
                     vectorRefSetP(parametersP.begin(), parametersP.end()));
  }
  size_t addVector(Rvector& parameters, Rvector& action, vectorP& parametersP = nullVectorP<Rvector>) {
    return addVector(vectorRefSet(1, parameters), vectorRefSet(1, action), vectorRefSetP(1, parametersP));
  }

  /*!
   * \brief Take a current solution, objective function value and residual, and return new solution.
   * \param parameters On input, the current solution. On exit, the interpolated solution vector.
   * \param value The value of the objective function for parameters.
   * \param action On input, the residual for parameters. On exit, the expected (non-linear) residual of the
   * interpolated parameters. \return whether it is expected that the client should make an update, based on the
   * returned parameters and residual, before the subsequent call to endIteration()
   */
  size_t addValue(Rvector& parameters, value_type value, Rvector& action) {
    m_values.push_back(value);
    return this->addVector(parameters, action);
  }

public:
  /*!
   * \brief Add P-space vectors to the expansion set for linear methods.
   * \param Pvectors the vectors to add
   * \param PP Matrix projected onto the existing+new, new P space. It should be provided as a
   * 1-dimensional array, with the existing+new index running fastest.
   * \param parameters On exit, the interpolated solution vector.
   * \param action  On exit, the  residual of the interpolated Q parameters.
   * The contribution from the new, and any existing, P parameters is missing, and should be added in subsequently.
   * \param parametersP On exit, the interpolated solution projected onto the P space.
   * \return The number of vectors contained in parameters, action, parametersP
   */
  size_t addP(std::vector<Pvector> Pvectors, const value_type* PP, vectorRefSet parameters, vectorRefSet action,
              vectorRefSetP parametersP) {
    if (Pvectors.empty() and this->m_qspace.empty())
      throw std::runtime_error("addP() called with no P vectors, and the Q space is also empty; cannot continue");
    m_statistics.p_creations += Pvectors.size();
    m_pspace.add(Pvectors, PP, m_rhs, m_handlers->pp(), m_handlers->qp());
    m_qspace.refreshP(action.front());
    m_working_set.clear();
    auto result = solveAndGenerateWorkingSet(parameters, action, parametersP, false);
    m_last_d.clear(); // TODO more intelligent way needed
    m_last_hd.clear();
    return result;
  }

  size_t addP(std::vector<Pvector> Pvectors, const value_type* PP, std::vector<Rvector>& parameters,
              std::vector<Rvector>& action, vectorSetP& parametersP) {
    return addP(Pvectors, PP, vectorRefSet(parameters.begin(), parameters.end()),
                vectorRefSet(action.begin(), action.end()), vectorRefSetP(parametersP.begin(), parametersP.end()));
  }
  size_t addP(Pvector Pvectors, const value_type* PP, Rvector& parameters, Rvector& action, vectorP& parametersP) {
    return addP(std::vector<Pvector>{Pvectors}, PP, vectorRefSet(1, parameters), vectorRefSet(1, action),
                vectorRefSetP(1, parametersP));
  }

  /*!
   * @brief Empty the P space
   */
  void clearP() { m_qspace.clearP(); }

  /*!
   * \brief For most solvers, this function does nothing but report, but the exception is Optimize.
   * Also write progress to molpro::cout.
   * \param solution The current
   * solution, after interpolation and updating with the preconditioned residual.
   * \param residual The residual after interpolation.
   * \return Whether convergence has been reached
   */
  virtual bool endIteration(vectorRefSet solution, constVectorRefSet residual) {
    if (m_verbosity >= 0)
      report();
    return m_errors.empty() ? false : *std::max_element(m_errors.cbegin(), m_errors.cend()) < m_thresh;
  }
  virtual bool endIteration(std::vector<Rvector>& solution, const std::vector<Rvector>& residual) {
    return endIteration(vectorRefSet(solution.begin(), solution.end()),
                        constVectorRefSet(residual.begin(), residual.end()));
  }
  virtual bool endIteration(Rvector& solution, const Rvector& residual) {
    return endIteration(vectorRefSet(1, solution), constVectorRefSet(1, residual));
  }

  void solution(const std::vector<int>& roots, vectorRefSet parameters, vectorRefSet residual,
                vectorRefSetP parametersP = nullVectorRefSetP<Rvector>) {
    auto working_set_save = m_working_set;
    m_working_set = roots;
    buildSubspace(true);
    solveReducedProblem();
    doInterpolation(parameters, residual, parametersP);
    m_working_set = working_set_save;
  }
  void solution(const std::vector<int>& roots, std::vector<Rvector>& parameters, std::vector<Rvector>& residual,
                vectorSetP& parametersP = nullVectorSetP<Rvector>) {
    return solution(roots, vectorRefSet(parameters.begin(), parameters.end()),
                    vectorRefSet(residual.begin(), residual.end()),
                    vectorRefSetP(parametersP.begin(), parametersP.end()));
  }
  void solution(int root, Rvector& parameters, Rvector& residual, vectorP& parametersP = nullVectorP<Rvector>) {
    return solution(std::vector<int>(1, root), vectorRefSet(1, parameters), vectorRefSet(1, residual),
                    vectorRefSetP(1, parametersP));
  }

  /*!
   * \brief Get the solver's suggestion of which degrees of freedom would be best
   * to add to the P-space.
   * \param solution Current solution
   * \param residual Current residual
   * \param maximumNumber Suggest no more than this number
   * \param threshold Suggest only axes for which the current residual and update
   * indicate an energy improvement in the next iteration of this amount or more.
   * \return
   */
  std::vector<size_t> suggestP(constVectorRefSet solution, constVectorRefSet residual,
                               const size_t maximumNumber = 1000, const double threshold = 0) {
    std::map<size_t, scalar_type> result;
    for (size_t kkk = 0; kkk < solution.size(); kkk++) {
      {
        std::vector<size_t> indices;
        std::vector<scalar_type> values;
        //        std::tie(indices, values) = solution[kkk].get().select(residual[kkk], maximumNumber, threshold);
        auto selection = m_handlers->rr().select_max_dot(maximumNumber, solution[kkk], solution[kkk]);
        indices.reserve(selection.size());
        values.reserve(selection.size());
        for (auto elem : selection) {
          indices.emplace_back(elem.first);
          values.emplace_back(elem.second);
        }
        //             molpro::cout <<"indices.size()="<<indices.size()<<std::endl;
        //             for (auto k=0; k<indices.size(); k++) molpro::cout << "select "<< indices[k] <<" :
        //             "<<values[k]<<std::endl;
        for (size_t i = 0; i < indices.size(); i++)
          if (result.count(indices[i]))
            result[indices[i]] = std::max(result[indices[i]], values[i]);
          else
            result[indices[i]] = values[i];
      }
    }
    molpro::cout << "result: ";
    for (auto i : result){
      molpro::cout << "(" << i.first << ", " << i.second << ")";
    }
    molpro::cout << std::endl;
    // sort and select
    //   for (const auto& kv : result) molpro::cout << "result: " << kv.first << " : " <<kv.second<<std::endl;
    std::multimap<scalar_type, size_t, std::greater<scalar_type>> inverseResult;
    for (const auto& kv : result)
      inverseResult.insert(std::pair<scalar_type, size_t>(kv.second, kv.first));
    //   for (const auto& kv : inverseResult) molpro::cout << "inverseResult: " << kv.first << " : "
    //   <<kv.second<<std::endl;
    std::vector<size_t> indices;
    //   std::vector<T> values;
    size_t k = 0;
    for (auto p = inverseResult.cbegin(); p != inverseResult.cend() && k < maximumNumber; k++) {
      indices.push_back(p->second); // values.push_back(p->first);
      ++p;
    }
    //   for (auto k=0; k<indices.size(); k++) molpro::cout << "suggest P "<< indices[k] <<" : "<<values[k]<<std::endl;
    return indices;
  }
  std::vector<size_t> suggestP(const std::vector<Rvector>& solution, const std::vector<Rvector>& residual,
                               const size_t maximumNumber = 1000, const double threshold = 0) {
    return suggestP(constVectorRefSet(solution.begin(), solution.end()),
                    constVectorRefSet(residual.begin(), residual.end()), maximumNumber, threshold);
  }

  /*!
   * \brief Set convergence threshold
   */
  void setThresholds(double thresh) { m_thresh = thresh; }

  std::vector<scalar_type> eigenvalues() const ///< The calculated eigenvalues of the subspace matrix
  {
    std::vector<scalar_type> result;
    for (size_t root = 0; root < (size_t)m_roots && root < m_eval_xx.size(); root++)
      result.push_back(m_eval_xx[root]);
    return result;
  }

  /*!
   * @brief The roots that are currently being tracked
   * @return
   */
  const std::vector<int>& working_set() const { return m_working_set; }

  std::vector<scalar_type>
  working_set_eigenvalues() const ///< The calculated eigenvalues of the subspace matrix belonging to the working set
  {
    std::vector<scalar_type> result;
    for (const auto& root : m_working_set)
      result.push_back(m_eval_xx[root]);
    return result;
  }

  const std::vector<scalar_type>& errors() const { return m_errors; } //!< Error at last iteration

public:
  int m_verbosity; //!< How much to print. Zero means nothing; One results in a single progress-report line printed each
                   //!< iteration.
  double m_thresh; //!< If residual . residual is less than this, converged.
  unsigned int m_maxIterations; //!< Maximum number of iterations
  unsigned int m_minIterations; //!< Minimum number of iterations
  bool m_linear;                ///< Whether residuals are linear functions of the corresponding expansion vectors.
  bool m_hermitian; ///< Whether residuals can be assumed to be the action of an underlying self-adjoint operator.
  size_t
      m_roots; ///< How many roots to calculate / equations to solve (defaults to size of solution and residual vectors)
  bool m_rspt;

public:
  optionMap m_options; ///< A string of options to be interpreted by solveReducedProblem().
  ///< Possibilities include
  ///< - m_options["convergence"]=="energy" (the default), meaning that m_errors() returns the predicted eigenvalue
  ///< change in the next iteration, ie the scalar product of the step and the residual
  ///< - m_options["convergence"]=="step": m_errors() returns the norm of the step in the solution
  ///< - m_options["convergence"]=="residual": m_errors() returns the norm of the residual vector
protected:
  itsolv::Q<Rvector, Qvector, Pvector, scalar_type> m_qspace;
  itsolv::P<Pvector> m_pspace;
  std::vector<Qvector> m_last_d;    ///< optimum solution in last iteration
  std::vector<Qvector> m_last_hd;   ///< action vector corresponding to optimum solution in last iteration
  std::vector<Qvector> m_current_r; ///< current working space TODO can probably eliminate using m_last_d
  std::vector<Qvector> m_current_v; ///< action vector corresponding to current working space
  std::vector<std::vector<value_type>> m_s_rr, m_h_rr, m_hh_rr, m_rhs_r;  ///< interactions within R space
  std::map<int, std::vector<value_type>> m_s_qr, m_h_qr, m_h_rq, m_hh_qr; ///< interactions between R and Q spaces
  std::vector<std::vector<value_type>> m_s_pr, m_h_pr, m_h_rp;            ///< interactions between R and P spaces
  mutable std::vector<int> m_working_set; ///< which roots are being tracked in the working set
  std::map<int, int> m_q_solutions;       ///< key of q space vector of a converged solution
  bool m_exclude_r_from_redundancy_test;
  bool m_orthogonalise_Q; //!< whether Q-space vectors constructed by difference should be orthogonal to the working
                          //!< vector, or the pure difference with the previous vector

public:
  virtual void report() const {
    if (m_verbosity > 0) {
      molpro::cout << "iteration " << m_statistics.iterations;
      if (not m_values.empty())
        molpro::cout << ", " << m_value_print_name << " = " << m_values.back();
      if (not m_errors.empty()) {
        if (this->m_roots > 1)
          molpro::cout << ", error[" << std::max_element(m_errors.cbegin(), m_errors.cend()) - m_errors.cbegin()
                       << "] = ";
        else
          molpro::cout << ", error = ";
        molpro::cout << *std::max_element(m_errors.cbegin(), m_errors.cend()) << std::endl;
      }
    }
  }

protected:
  virtual bool solveReducedProblem() = 0;

  void buildSubspace(bool emptyR = false) {
    const size_t nP = m_pspace.size();
    const size_t nQ = m_qspace.size();
    const size_t nR = emptyR ? 0 : m_working_set.size();
    auto& nX = m_n_x;
    nX = nP + nQ + nR;
    const auto oP = 0;
    const auto oQ = oP + nP;
    const auto oR = oQ + nQ;
    //    molpro::cout << "buildSubspace nP=" << nP << ", nQ=" << nQ << ", nR=" << nR << std::endl;
    m_h_xx.resize(nX * nX);
    m_s_xx.resize(nX * nX);
    m_rhs_x.resize(nX * m_rhs.size());
    for (size_t a = 0; a < nQ; a++) {
      for (size_t rhs = 0; rhs < m_rhs.size(); rhs++)
        m_rhs_x[oQ + a + nX * rhs] = m_qspace.rhs(a)[rhs];
      for (size_t b = 0; b < nQ; b++) {
        m_h_xx[oQ + b + nX * (oQ + a)] = m_qspace.action(b, a);
        m_s_xx[oQ + b + nX * (oQ + a)] = m_qspace.metric(b, a);
      }
      const auto& metric_pspace = m_qspace.metric_pspace(a);
      const auto& action_pspace = m_qspace.action_pspace(a);
      for (size_t i = 0; i < nP; i++) {
        m_h_xx[oP + i + nX * (oQ + a)] = m_h_xx[oQ + a + nX * (oP + i)] = action_pspace[i];
        m_s_xx[oP + i + nX * (oQ + a)] = m_s_xx[oQ + a + nX * (oP + i)] = metric_pspace[i];
      }
      for (size_t m = 0; m < nR; m++) {
        m_h_xx[oR + m + nX * (oQ + a)] = m_h_rq[a][m];
        m_h_xx[oQ + a + nX * (oR + m)] = m_h_qr[a][m];
        m_s_xx[oR + m + nX * (oQ + a)] = m_s_qr[a][m];
        m_s_xx[oQ + a + nX * (oR + m)] = m_s_qr[a][m];
      }
    }
    for (size_t i = 0; i < nP; i++) {
      for (size_t m = 0; m < nR; m++) {
        m_h_xx[oR + m + nX * (oP + i)] = m_h_rp[i][m];
        m_h_xx[oP + i + nX * (oR + m)] = m_h_pr[i][m];
        m_s_xx[oR + m + nX * (oP + i)] = m_s_pr[i][m];
        m_s_xx[oP + i + nX * (oR + m)] = m_s_pr[i][m];
      }
      for (size_t j = 0; j < nP; j++) {
        m_h_xx[oP + i + nX * (oP + j)] = m_pspace.action(i, j);
        m_s_xx[oP + i + nX * (oP + j)] = m_pspace.metric(i, j);
      }
      for (size_t rhs = 0; rhs < m_rhs.size(); rhs++)
        m_rhs_x[oP + i + nX * rhs] = m_pspace.rhs(i, rhs);
    }
    for (size_t n = 0; n < nR; n++) {
      for (size_t rhs = 0; rhs < m_rhs.size(); rhs++)
        m_rhs_x[oR + n + nX * rhs] = m_rhs_r[n][rhs];
      for (size_t m = 0; m < nR; m++) {
        m_h_xx[oR + m + nX * (oR + n)] = m_h_rr[m][n];
        m_s_xx[oR + m + nX * (oR + n)] = m_s_rr[m][n];
      }
    }
    if (m_subspaceMatrixResRes)
      m_s_xx = m_h_xx;
    if (nQ > 0) {
      std::vector<size_t> candidates;
      std::map<int, int> solutions_q; // map from current q space to roots
      for (const auto& x :
           m_q_solutions) // loop over all roots that are associated with a q vector. x.first=root, x.second=qindex
        for (auto k = 0; k < m_qspace.keys().size(); k++)
          if (m_qspace.keys()[k] == x.second)
            solutions_q[k] = x.first; // TODO check logic
      for (auto a = 0; a < nQ; a++)
        if (solutions_q.count(a) == 0)
          candidates.push_back(oQ + a);
      //      molpro::cout << "candidates:";
      //      for (const auto& c : candidates)
      //        molpro::cout << " " << c;
      //      molpro::cout << std::endl;
      for (auto k = 0; k < nX; k++)
        if (std::abs(m_s_xx[k * (nX + 1)] - 1) < 1e-15)
          m_s_xx[k * (nX + 1)] =
              1; // somehow avoid problems that eigen with Intel 18 get the SVD wrong if near-unit matrix
      auto del = itsolv::propose_singularity_deletion(m_exclude_r_from_redundancy_test ? nX - nR : nX, nX,
                                                      m_residual_eigen ? m_s_xx.data() : m_h_xx.data(), candidates,
                                                      nQ > m_maxQ ? 1e6 : m_singularity_threshold);
      if (del >= 0) {
        if (m_verbosity > 2)
          molpro::cout << "del=" << del << "; remove Q" << del - oQ << std::endl;
        m_statistics.q_deletions++;
        m_qspace.remove(del - oQ);
        m_errors.assign(m_roots, 1e20);
        for (auto m = 0; m < nR; m++)
          for (auto a = del - oQ; a < nQ - 1; a++) {
            m_h_rq[a][m] = m_h_rq[a + 1][m];
            m_h_qr[a][m] = m_h_qr[a + 1][m];
            m_s_qr[a][m] = m_s_qr[a + 1][m];
            m_hh_qr[a][m] = m_hh_qr[a + 1][m];
          }
        buildSubspace(emptyR);
        return;
      }
    }
    if (m_verbosity > 1)
      molpro::cout << "nP=" << nP << ", nQ=" << nQ << ", nR=" << nR << std::endl;
    if (m_verbosity > 2) {
      itsolv::printMatrix(this->m_s_xx, nX, nX, "Subspace overlap");
      itsolv::printMatrix(this->m_h_xx, nX, nX, "Subspace matrix");
      if (this->m_rhs_x.size() > 0)
        itsolv::printMatrix(this->m_rhs_x, nX, this->m_rhs_x.size() / nX, "Subspace RHS");
    }
  }

protected:
  void diagonalizeSubspaceMatrix() {
    itsolv::eigenproblem(m_evec_xx, m_eval_xx, m_h_xx, m_s_xx, m_n_x, m_hermitian, m_svdThreshold, m_verbosity);
  }

  /*!
   * @brief form the combination of P, Q and R vectors to give the interpolated solution and corresponding residual
   *
   * @param solution On exit, the complete current solution (R, P and Q parts)
   * @param residual On exit, the R and Q contribution to the residual. The action of the matrix on the P solution is
   * missing, and has to be evaluated by the caller.
   * @param solutionP On exit, the solution projected to the P space
   * @param actionOnly If true, omit P space contribution and calculate action vector, not full residual
   */
  void doInterpolation(vectorRefSet solution, vectorRefSet residual, vectorRefSetP solutionP,
                       bool actionOnly = false) const {
    for (auto& s : solution)
      m_handlers->rr().fill(0, s);
    for (auto& s : residual)
      m_handlers->rr().fill(0, s);
    const auto nP = m_pspace.size();
    const auto nR = m_current_r.size();
    const auto nX = this->m_solution_x.size() / std::min(int(this->m_roots), int(this->m_n_x));
    const auto nQ =
        nX - nP - nR; // guard against using any vectors added to the Q space since the subspace solution was evaluated
    assert(nQ <= m_qspace.size());
    const size_t oP = 0;
    const auto oQ = oP + nP;
    const auto oR = oQ + nQ;
    assert(m_working_set.size() <= solution.size());
    assert(nP == 0 || solutionP.size() == residual.size());
    if (m_working_set.size() > nX)
      m_working_set.resize(nX);
    for (size_t kkk = 0; kkk < m_working_set.size(); kkk++) {
      auto root = m_working_set[kkk];
      //      molpro::cout << "working set k=" << kkk << " root=" << root << std::endl;
      if (nP > 0)
        solutionP[kkk].get().resize(nP);
      if (not actionOnly) {
        for (size_t i = 0; i < nP; i++) {
          m_handlers->rp().axpy((solutionP[kkk].get()[i] = this->m_solution_x[oP + i + nX * root]), m_pspace[i],
                                solution[kkk]);
        }
      }
      //      molpro::cout << "square norm of solution after P contribution " << solution[kkk]->dot(*solution[kkk]) <<
      //      std::endl;
      for (size_t q = 0; q < nQ; q++) {
        auto l = oQ + q;
        m_handlers->rq().axpy(this->m_solution_x[l + nX * root], m_qspace[q], solution[kkk]);
        m_handlers->rq().axpy(this->m_solution_x[l + nX * root], m_qspace.action(q), residual[kkk]);
      }
      if (true) {
        for (int c = 0; c < nR; c++) {
          auto l = oR + c;
          m_handlers->rq().axpy(this->m_solution_x[l + nX * root], m_current_r[c], solution[kkk]);
          m_handlers->rq().axpy(this->m_solution_x[l + nX * root], m_current_v[c], residual[kkk]);
        }
        if (m_residual_eigen) {
          auto norm = m_handlers->rr().dot(solution[kkk], solution[kkk]);
          if (norm != 0) {
            m_handlers->rr().scal(1 / std::sqrt(norm), solution[kkk]);
            m_handlers->rr().scal(1 / std::sqrt(norm), residual[kkk]);
          }
        }
        // TODO
      }
      if (not actionOnly and (m_residual_eigen || (m_residual_rhs && m_augmented_hessian > 0)))
        m_handlers->rr().axpy(-this->m_eval_xx[root], solution[kkk], residual[kkk]);
      if (not actionOnly and m_residual_rhs)
        m_handlers->rq().axpy(-1, this->m_rhs[root], residual[kkk]);
    }
  }

public:
  const itsolv::Statistics& statistics() const { return m_statistics; }

public:
  std::vector<double> m_errors; //!< Error at last iteration
  bool m_subspaceMatrixResRes;  // whether m_subspaceMatrix is Residual.Residual (true) or Solution.Residual (false)
  bool m_residual_eigen;        // whether to subtract eigenvalue*solution when constructing residual
  bool m_residual_rhs;          // whether to subtract rhs when constructing residual
  // whether to use RSPT to construct solution instead of diagonalisation
  std::vector<Qvector> m_rhs;
  size_t m_lastVectorIndex;
  std::vector<scalar_type> m_updateShift;
  size_t m_n_x;                         //!< size of full subspace
  std::vector<value_type> m_h_xx;       //!< full subspace
  std::vector<value_type> m_s_xx;       //!< full subspace
  std::vector<value_type> m_rhs_x;      //!< full subspace
  std::vector<value_type> m_evec_xx;    //!< full subspace
  std::vector<value_type> m_eval_xx;    //!< full subspace
  std::vector<value_type> m_values;     //!< function values
  std::vector<value_type> m_solution_x; //!< solution in x space
public:
  size_t m_dimension;             //!< not used in the class, but a place for clients (eg C interface) to store a number
                                  //!< representing the size of the underlying vector space.
  std::string m_value_print_name; //< the title report() will give to the function value
protected:
  double m_singularity_threshold;
  double m_augmented_hessian; //!< The scale factor for augmented hessian solution of linear inhomogeneous systems.
                              //!< Special values:
                              //!< - 0: unmodified linear equations
                              //!< - 1: standard augmented hessian

  bool m_nullify_solution_before_update;
  itsolv::Statistics m_statistics;

public:
  double m_svdThreshold; ///< Threshold for singular-value truncation in linear equation solver.
  size_t m_maxQ;         //!< maximum size of Q space
protected:
};

/*! @example LinearEigensystemExample.cpp */
/*!
 * \brief A class that finds the lowest eigensolutions of a matrix using Davidson's method, i.e. preconditioned Lanczos
 *
 * Example of simplest use with a simple in-memory container for eigenvectors: @include LinearEigensystemExample.cpp
 *
 * Example using a P-space and offline distributed storage provided by the PagedVector class: @include
 * LinearEigensystemExample-paged.cpp
 *
 * @tparam Rvector The class encapsulating solution and residual vectors
 * @tparam Qvector Used internally as a class for storing vectors on backing store
 * @tparam Pvector Specify a P-space vector as a sparse combination of parameters.
 */
template <class Rvector = std::vector<double>, class Qvector = Rvector,
          class Pvector = std::map<size_t, typename Rvector::value_type>>
class LinearEigensystem : public IterativeSolver<Rvector, Qvector, Pvector> {
public:
  using typename IterativeSolver<Rvector, Qvector, Pvector>::scalar_type;
  using typename IterativeSolver<Rvector, Qvector, Pvector>::value_type;
  using IterativeSolver<Rvector, Qvector, Pvector>::m_verbosity;

  /*!
   * \brief LinearEigensystem
   */
<<<<<<< HEAD
  explicit LinearEigensystem(const std::shared_ptr<iterativesolver::ArrayHandlers<Rvector, Qvector, Pvector>>& handlers)
      : IterativeSolver<Rvector, Qvector, Pvector>(handlers) {
=======
  explicit LinearEigensystem(const std::shared_ptr<itsolv::ArrayHandlers<Rvector, Qvector, Pvector>>& handlers,
                             const std::shared_ptr<molpro::Profiler>& profiler = nullptr)
      : IterativeSolver<Rvector, Qvector, Pvector>(handlers, profiler) {
>>>>>>> 6c0587eb
    this->m_residual_rhs = false;
    this->m_residual_eigen = true;
    this->m_linear = true;
  }

private:
  bool solveReducedProblem() override {
    if (this->m_rspt) {
      throw std::logic_error("RSPT not yet implemented");
    } else {
      this->diagonalizeSubspaceMatrix();
      //                   << std::endl;
      this->m_solution_x.resize(this->m_n_x * std::min(int(this->m_roots), int(this->m_n_x)));
      std::copy_n(this->m_evec_xx.begin(), this->m_solution_x.size(), this->m_solution_x.begin());
    }

    this->m_updateShift.resize(this->m_roots);
    for (size_t root = 0; root < (size_t)this->m_roots; root++)
      this->m_updateShift[root] =
          -(1 + std::numeric_limits<scalar_type>::epsilon()) * (root < this->m_n_x ? this->m_eval_xx[root] : 0);
    return true;
  }

public:
  void report() const override {
    std::vector<value_type> ev = this->eigenvalues();
    if (this->m_verbosity > 0) {
      molpro::cout << "iteration " << this->m_statistics.iterations << "[" << this->m_working_set.size() << "]";
      if (this->m_pspace.size() > 0)
        molpro::cout << ", P=" << this->m_pspace.size();
      if (this->m_roots > 1)
        molpro::cout << ", error["
                     << std::max_element(this->m_errors.cbegin(), this->m_errors.cend()) - this->m_errors.cbegin()
                     << "] = ";
      else
        molpro::cout << ", error = ";
      molpro::cout << *std::max_element(this->m_errors.cbegin(), this->m_errors.cend()) << ", eigenvalues: ";
      for (const auto e : ev)
        molpro::cout << " " << e;
      molpro::cout << std::endl;
    }
  }
};

/** @example LinearEquationsExample.cpp */
/*!
 * \brief A class that finds the solutions of linear equation systems using a generalisation of Davidson's method, i.e.
 * preconditioned Lanczos
 *
 * Example of simplest use: @include LinearEquationsExample.cpp
 * @tparam Rvector The class encapsulating solution and residual vectors
 * @tparam Qvector Used internally as a class for storing vectors on backing store
 * @tparam Pvector Specify a P-space vector as a sparse combination of parameters.
 */
template <class Rvector = std::vector<double>, class Qvector = Rvector,
          class Pvector = std::map<size_t, typename Rvector::value_type>>
class LinearEquations : public IterativeSolver<Rvector, Qvector, Pvector> {
protected:
  using typename IterativeSolver<Rvector, Qvector, Pvector>::scalar_type;
  using typename IterativeSolver<Rvector, Qvector, Pvector>::value_type;

public:
  using vectorSet = typename std::vector<Rvector>;                                       ///< Container of vectors
  using vectorRefSet = typename std::vector<std::reference_wrapper<Rvector>>;            ///< Container of vectors
  using constVectorRefSet = typename std::vector<std::reference_wrapper<const Rvector>>; ///< Container of vectors
  using IterativeSolver<Rvector, Qvector, Pvector>::m_verbosity;

  /*!
   * \brief Constructor
   * \param rhs right-hand-side vectors. More can be added subsequently using addEquations(), provided iterations have
   * not yet started. \param augmented_hessian If zero, solve the inhomogeneous equations unmodified. If 1, solve
   * instead the augmented hessian problem. Other values scale the augmented hessian damping.
   * \param handlers group of array handlers for coordinating array operations
   */
  explicit LinearEquations(constVectorRefSet rhs,
<<<<<<< HEAD
                           const std::shared_ptr<iterativesolver::ArrayHandlers<Rvector, Qvector, Pvector>>& handlers,
                           double augmented_hessian = 0)
      : IterativeSolver<Rvector, Qvector, Pvector>(handlers) {
=======
                           const std::shared_ptr<itsolv::ArrayHandlers<Rvector, Qvector, Pvector>>& handlers,
                           double augmented_hessian = 0, const std::shared_ptr<molpro::Profiler>& profiler = nullptr)
      : IterativeSolver<Rvector, Qvector, Pvector>(handlers, profiler) {
>>>>>>> 6c0587eb
    this->m_linear = true;
    this->m_residual_rhs = true;
    this->m_augmented_hessian = augmented_hessian;
    addEquations(rhs);
  }

  explicit LinearEquations(const vectorSet& rhs,
<<<<<<< HEAD
                           const std::shared_ptr<iterativesolver::ArrayHandlers<Rvector, Qvector, Pvector>>& handlers,
                           double augmented_hessian = 0)
      : LinearEquations(constVectorRefSet(rhs.begin(), rhs.end()), handlers, augmented_hessian) {}

  explicit LinearEquations(const Rvector& rhs,
                           const std::shared_ptr<iterativesolver::ArrayHandlers<Rvector, Qvector, Pvector>>& handlers,
                           double augmented_hessian = 0)
      : LinearEquations(constVectorRefSet(1, rhs), handlers, augmented_hessian) {}
=======
                           const std::shared_ptr<itsolv::ArrayHandlers<Rvector, Qvector, Pvector>>& handlers,
                           double augmented_hessian = 0, const std::shared_ptr<molpro::Profiler>& profiler = nullptr)
      : LinearEquations(constVectorRefSet(rhs.begin(), rhs.end()), handlers, augmented_hessian, profiler) {}

  explicit LinearEquations(const Rvector& rhs,
                           const std::shared_ptr<itsolv::ArrayHandlers<Rvector, Qvector, Pvector>>& handlers,
                           double augmented_hessian = 0, const std::shared_ptr<molpro::Profiler>& profiler = nullptr)
      : LinearEquations(constVectorRefSet(1, rhs), handlers, augmented_hessian, profiler) {}
>>>>>>> 6c0587eb

  /*!
   * \brief add one or more equations to the set to be solved, by specifying their right-hand-side vector
   * \param rhs right-hand-side vectors to be added
   */
  void addEquations(constVectorRefSet rhs) {
    //   for (const auto &v : rhs) this->m_rhs.push_back(v);
    this->m_rhs.clear();
    this->m_rhs.reserve(rhs.size());
    for (const auto& v : rhs)
      // FIXME Is this meant to be a copy?
      this->m_rhs.emplace_back(this->m_handlers->qr().copy(v)); // TODO template-ise these options
    //   molpro::cout << "addEquations makes m_rhs.back()="<<this->m_rhs.back()<<std::endl;
  }
  void addEquations(const std::vector<Rvector>& rhs) { addEquations(vectorSet(rhs.begin(), rhs.end())); }
  void addEquations(const Rvector& rhs) { addEquations(vectorSet(1, rhs)); }

protected:
  bool solveReducedProblem() override {
    itsolv::solve_LinearEquations(this->m_solution_x, this->m_eval_xx, this->m_h_xx, this->m_s_xx, this->m_rhs_x,
                                  this->m_n_x, this->m_roots, this->m_augmented_hessian, this->m_svdThreshold,
                                  this->m_verbosity);
    return true;
  }
};

/** @example OptimizeExample.cpp */
/*!
 * \brief A class that optimises a function using a Quasi-Newton or other method
 *
 * Example of simplest use: @include OptimizeExample.cpp
 * @tparam Rvector The class encapsulating solution and residual vectors
 * @tparam Qvector Used internally as a class for storing vectors on backing store
 */
template <class Rvector = std::vector<double>, class Qvector = Rvector>
class Optimize : public IterativeSolver<Rvector, Qvector> {
public:
  using typename IterativeSolver<Rvector, Qvector>::scalar_type;
  using typename IterativeSolver<Rvector, Qvector>::value_type;
  using vectorSet = typename std::vector<Rvector>;                                       ///< Container of vectors
  using vectorRefSet = typename std::vector<std::reference_wrapper<Rvector>>;            ///< Container of vectors
  using constVectorRefSet = typename std::vector<std::reference_wrapper<const Rvector>>; ///< Container of vectors
  using IterativeSolver<Rvector, Qvector>::m_verbosity;
  using IterativeSolver<Rvector, Qvector>::m_values;

  /*!
   * \brief Constructor
   * \param algorithm Allowed values: "L-BFGS","null"
   * \param minimize If false, a maximum, not minimum, will be sought
   * \param handlers group of array handlers for coordinating array operations
   */
<<<<<<< HEAD
  explicit Optimize(
      const std::shared_ptr<iterativesolver::ArrayHandlers<Rvector, Qvector, std::map<size_t, double>>>& handlers,
      std::string algorithm = "L-BFGS", bool minimize = true)
      : IterativeSolver<Rvector, Qvector>(handlers), m_algorithm(std::move(algorithm)), m_minimize(minimize),
=======
  explicit Optimize(const std::shared_ptr<itsolv::ArrayHandlers<Rvector, Qvector, std::map<size_t, double>>>& handlers,
                    std::string algorithm = "L-BFGS", bool minimize = true,
                    const std::shared_ptr<molpro::Profiler>& profiler = nullptr)
      : IterativeSolver<Rvector, Qvector>(handlers, profiler), m_algorithm(std::move(algorithm)), m_minimize(minimize),
>>>>>>> 6c0587eb
        m_strong_Wolfe(true), m_Wolfe_1(0.0001), m_Wolfe_2(0.9), // recommended values Nocedal and Wright p142
        m_linesearch_tolerance(0.2), m_linesearch_grow_factor(3), m_linesearch_steplength(0) {
    this->m_linear = false;
    this->m_residual_rhs = false;
    this->m_residual_eigen = false;
    this->m_roots = 1;
    this->m_subspaceMatrixResRes = false;
    this->m_singularity_threshold = 0;
    this->m_orthogonalise_Q = false;
    this->m_exclude_r_from_redundancy_test = true;
    this->m_hermitian = false;
    this->m_qspace.hermitian(false);
  }

protected:
  std::string m_algorithm; ///< which variant of Quasi-Newton or other methods
  bool m_minimize;         ///< whether to minimize or maximize
  using IterativeSolver<Rvector, Qvector>::m_handlers;

public:
  bool m_strong_Wolfe;             /// Whether to use strong or weak Wolfe conditions
  double m_Wolfe_1;                ///< Acceptance parameter for function value
  double m_Wolfe_2;                ///< Acceptance parameter for function gradient
  double m_linesearch_tolerance;   ///< If the predicted line search is within tolerance of 1, don't bother taking it
  double m_linesearch_grow_factor; ///< If the predicted line search step is extrapolation, limit the step to this
                                   ///< factor times the current step
protected:
  double m_linesearch_steplength; ///< the current line search step. Zero means continue with QN
  //  double m_linesearch_quasinewton_steplength; ///< what fraction of the Quasi-Newton step is the current line
  //  search step
  std::unique_ptr<Qvector> m_best_r, m_best_v;
  double m_best_f;

  bool interpolatedMinimum(value_type& x, double& f, value_type x0, value_type x1, double f0, double f1, value_type g0,
                           value_type g1) {
    if (std::abs(2 * f1 - g1 - 2 * f0 - g0) < 1e-10) { // cubic coefficient is zero
      auto c2 = (g1 - g0) / 2;
      if (c2 < 0)
        return false;
      x = x0 + (-0.5 * g0 / c2) * (x1 - x0);
      f = f0 + g0 * x + c2 * x * x;
      return true;
    }
    auto discriminant = (std::pow(3 * f0 - 3 * f1 + g0, 2) + (6 * f0 - 6 * f1 + g0) * g1 + std::pow(g1, 2));
    //    molpro::cout << "discriminant " << discriminant << std::endl;
    if (discriminant < 0)
      return false; // cubic has no turning points

    auto alpham = (2 * f0 - 2 * f1 + g0 + g1 == 0)
                      ? (g0 / (2 * f1 - 2 * f0 - 2 * g1))
                      : (3 * f0 - 3 * f1 + 2 * g0 + g1 - std::sqrt(discriminant)) / (3 * (2 * f0 - 2 * f1 + g0 + g1));
    auto alphap = (2 * f0 - 2 * f1 + g0 + g1 == 0)
                      ? (g0 / (2 * f1 - 2 * f0 - 2 * g1))
                      : (3 * f0 - 3 * f1 + 2 * g0 + g1 + std::sqrt(discriminant)) / (3 * (2 * f0 - 2 * f1 + g0 + g1));
    auto fm = f0 + alpham * (g0 + alpham * (-3 * f0 + 3 * f1 - 2 * g0 - g1 + alpham * (2 * f0 - 2 * f1 + g0 + g1)));
    auto fp = f0 + alphap * (g0 + alphap * (-3 * f0 + 3 * f1 - 2 * g0 - g1 + alphap * (2 * f0 - 2 * f1 + g0 + g1)));
    f = std::min(fm, fp);
    x = x0 + (fm < fp ? alpham : alphap) * (x1 - x0);
    return true;
  }

  bool solveReducedProblem() override {
    auto n = this->m_qspace.size();
    assert(this->m_n_x == n + 1);
    this->m_solution_x.assign(n + 1, 0);
    this->m_solution_x.back() = 1;
    //    molpro::cout << "Optimize::solveReduced Problem n=" << n << std::endl;
    if (n > 0) {

      // first consider whether this point can be taken as the next iteration point, or whether further line-searching
      // is needed
      //      auto step = std::sqrt(this->m_subspaceOverlap(n - 1, n - 1));
      double step = 1 / this->m_qspace.scale_factor(this->m_qspace.size() - 1);
      auto f0 = m_best_f;
      auto f1 = this->m_values.back();
      auto g1 = step * this->m_h_qr[n - 1][0];
      auto g0 = step * m_handlers->qq().dot((*m_best_v), this->m_qspace[this->m_qspace.size() - 1]);
      bool Wolfe_1 = f1 <= f0 + m_Wolfe_1 * g0;
      bool Wolfe_2 = m_strong_Wolfe ? g1 >= m_Wolfe_2 * g0 : std::abs(g1) <= m_Wolfe_2 * std::abs(g0);
      if (this->m_verbosity > 1) {
        molpro::cout << "step=" << step << std::endl;
        molpro::cout << "f0=" << f0 << std::endl;
        molpro::cout << "f1=" << f1 << std::endl;
        molpro::cout << " m_Wolfe_1 =" << m_Wolfe_1 << std::endl;
        molpro::cout << " m_Wolfe_1 * g0=" << m_Wolfe_1 * g0 << std::endl;
        molpro::cout << "f0 + m_Wolfe_1 * g0=" << f0 + m_Wolfe_1 * g0 << std::endl;
        molpro::cout << "g0=" << g0 << std::endl;
        molpro::cout << "g1=" << g1 << std::endl;
        molpro::cout << "Wolfe conditions: " << Wolfe_1 << Wolfe_2 << std::endl;
      }
      if (g1 < this->m_thresh or (Wolfe_1 && Wolfe_2))
        goto accept;
      double finterp;
      //      molpro::cout << "before interpolatedMinimum" << std::endl;
      value_type alpha;
      auto interpolated = interpolatedMinimum(alpha, finterp, 0, 1, f0, f1, g0, g1);
      //      molpro::cout << "interpolated: " << interpolated << ", alpha " <<
      //      alpha
      //                   << ", finterp " << finterp << std::endl;
      if (interpolated and ((g0 > 0 and g1 > 0 and alpha > 0) or
                            (g0 < 0 and g1 < 0 and alpha < 1))) // not bracketed, interpolant goes the wrong way
        interpolated = false;
      if (not interpolated or alpha > m_linesearch_grow_factor) {
        if (this->m_verbosity > 1) {
          if (interpolated)
            molpro::cout << "reject interpolated minimum value " << finterp << " at alpha=" << alpha << std::endl;
          else
            molpro::cout << "cubic interpolation did not find a valid minimum" << std::endl;
          molpro::cout << "taking instead step=" << (g0 > 0 ? 1 : -1) * m_linesearch_grow_factor << std::endl;
        }
        alpha = (g0 > 0 ? 1 : -1) * m_linesearch_grow_factor; // expand the search range
      } else if (std::abs(alpha - 1) < m_linesearch_tolerance) {
        if (this->m_verbosity > 1)
          molpro::cout << "Don't bother with linesearch " << alpha << std::endl;
        goto accept; // if we are within spitting distance already, don't bother to make a line step
      } else {
        if (this->m_verbosity > 1)
          molpro::cout << "cubic linesearch interpolant has minimum " << finterp << " at " << alpha << "(absolute step "
                       << (alpha - 1) * step << ")" << std::endl;
      }
      // when we arrive here, we need to do a new line-search step
      //      molpro::cout << "we need to do a new line-search step " << alpha << std::endl;
      if (f1 <= f0) {
        m_linesearch_steplength = (alpha - 1) * step;
        // FIXME make_unique using a copy. Can this be a weak ptr or a reference?
        this->m_statistics.best_r_creations++;
        m_best_r.reset(new Qvector(this->m_current_r.front()));
        m_best_v.reset(new Qvector(this->m_current_v.front()));
        m_best_f = this->m_values.back();
        //        molpro::cout << "setting best to current, with f=" << m_best_f << std::endl;
      } else
        m_linesearch_steplength = alpha * step;

      this->m_nullify_solution_before_update = false;
      return false;
    }
  accept:
    //    molpro::cout << "accept reached" << std::endl;
    m_linesearch_steplength = 0;
    this->m_nullify_solution_before_update = true;
    if (this->m_algorithm == "L-BFGS") {
      for (int aint = this->m_qspace.size() - 1; aint >= 0; aint--) {
        size_t a = std::abs(aint);
        //        molpro::cout << "iterate q_" << a << std::endl;
        this->m_solution_x[a] = -this->m_h_qr[a][0];
        for (auto b = a + 1; b < this->m_qspace.size(); b++)
          this->m_solution_x[a] -= this->m_solution_x[b] * this->m_qspace.action(a, b);
        this->m_solution_x[a] /= this->m_qspace.action(a, a);
      }
    }
    this->m_statistics.best_r_creations++;
    m_best_r.reset(new Qvector(this->m_current_r.front()));
    m_best_v.reset(new Qvector(this->m_current_v.front()));
    m_best_f = this->m_values.back();

    return true;
  }

public:
  virtual bool endIteration(vectorRefSet solution, constVectorRefSet residual) override {
    if (this->m_q_solutions.count(0) == 0) {
      if (m_linesearch_steplength != 0) { // line search
        //        molpro::cout << "*enter endIteration m_linesearch_steplength=" << m_linesearch_steplength <<
        //        std::endl;
        //              molpro::cout << "solution " << solution.front().get() << std::endl;
        // FIXME is this meant to be a copy?
        solution.front().get() = *m_best_r;
        m_handlers->rq().axpy(m_linesearch_steplength, this->m_qspace[this->m_qspace.size() - 1], solution.front());
        this->m_values.pop_back();
        this->m_qspace.remove(this->m_qspace.size() - 1);
      } else { // quasi-Newton
        if (m_algorithm == "L-BFGS" and this->m_solution_x.size() > 0) {
          //          molpro::cout << "L-BFGS stage 2" << std::endl;
          //          molpro::cout << "before subtracting rk solution length="
          //                       << std::sqrt(solution.back().get().dot(solution.back().get())) << std::endl;
          //          solution.back().get().axpy(-1, this->m_last_d.back());
          //          molpro::cout << "after subtracting rk solution length="
          //                       << std::sqrt(solution.back().get().dot(solution.back().get())) << std::endl;
          for (size_t a = 0; a < this->m_qspace.size(); a++) {
            //            molpro::cout << "iterate q_" << a << std::endl;
            auto factor = this->m_solution_x[a] -
                          m_handlers->qr().dot(this->m_qspace.action(a), solution.back()) / this->m_qspace.action(a, a);
            m_handlers->rq().axpy(factor, this->m_qspace[a], solution.back());
            //            molpro::cout << "Q factor " << factor << std::endl;
          }
          //          molpro::cout << "after Q loop solution length=" <<
          //          std::sqrt(solution.back().get().dot(solution.back().get()))
          //                       << std::endl;
          m_handlers->rq().axpy(1, *(this->m_best_r), solution.back());
          //          molpro::cout << "after adding rk solution length="
          //                       << std::sqrt(solution.back().get().dot(solution.back().get())) << std::endl;
        }
      }
      //    molpro::cout << "*exit endIteration m_linesearch_steplength=" << m_linesearch_steplength << std::endl;
    }
    return IterativeSolver<Rvector, Qvector>::endIteration(solution, residual);
  }

  virtual bool endIteration(std::vector<Rvector>& solution, const std::vector<Rvector>& residual) override {
    return endIteration(vectorRefSet(solution.begin(), solution.end()),
                        constVectorRefSet(residual.begin(), residual.end()));
  }
  virtual bool endIteration(Rvector& solution, const Rvector& residual) override {
    return endIteration(vectorRefSet(1, solution), constVectorRefSet(1, residual));
  }

public:
  virtual void report() const override {
    if (this->m_verbosity > 0) {
      molpro::cout << "iteration " << this->m_statistics.iterations;
      if (m_linesearch_steplength != 0)
        molpro::cout << ", line search step = " << m_linesearch_steplength;
      if (not this->m_values.empty())
        molpro::cout << ", " << this->m_value_print_name << " = " << this->m_values.back();
      molpro::cout << ", error = " << this->m_errors.front() << std::endl;
    }
  }
};

/** @example DIISexample.cpp */
/*!
 * \brief A class that encapsulates accelerated convergence of non-linear equations
 * through the DIIS or related methods.
 *
 * Example of simplest use: @include DIISexample.cpp
 *
 * @tparam Rvector The class encapsulating solution and residual vectors
 * @tparam Qvector Used internally as a class for storing vectors on backing store
 */
template <class Rvector = std::vector<double>, class Qvector = Rvector>
class DIIS : public IterativeSolver<Rvector, Qvector> {

public:
  using typename IterativeSolver<Rvector, Qvector>::scalar_type;
  using typename IterativeSolver<Rvector, Qvector>::value_type;
  using IterativeSolver<Rvector, Qvector>::m_verbosity;

  /*!
   * \brief DIIS
   */
<<<<<<< HEAD
  DIIS(const std::shared_ptr<iterativesolver::ArrayHandlers<Rvector, Qvector, std::map<size_t, double>>>& handlers)
      : IterativeSolver<Rvector, Qvector>(handlers) {
=======
  DIIS(const std::shared_ptr<itsolv::ArrayHandlers<Rvector, Qvector, std::map<size_t, double>>>& handlers,
       const std::shared_ptr<molpro::Profiler>& profiler = nullptr)
      : IterativeSolver<Rvector, Qvector>(handlers, profiler) {
>>>>>>> 6c0587eb
    this->m_residual_rhs = false;
    this->m_residual_eigen = false;
    this->m_roots = 1;
    this->m_exclude_r_from_redundancy_test = true;
    this->m_singularity_threshold =
        this->m_svdThreshold; // It does not matter if the submatrix goes a bit singular in DIIS
    this->m_orthogonalise_Q = false;
  }

protected:
  bool solveReducedProblem() override {
    this->m_updateShift.clear();
    this->m_updateShift.push_back(-(1 + std::numeric_limits<double>::epsilon()) *
                                  this->m_h_xx[0]); // TODO check that this is what is really wanted

    if (this->m_roots > 1)
      throw std::logic_error("DIIS does not handle multiple solutions");

    itsolv::solve_DIIS(this->m_solution_x, this->m_h_xx, this->m_n_x, this->m_svdThreshold, this->m_verbosity);
    return true;
  }
};

} // namespace linalg
} // namespace molpro

#endif // ITERATIVESOLVER_H<|MERGE_RESOLUTION|>--- conflicted
+++ resolved
@@ -1,21 +1,12 @@
 #ifndef ITERATIVESOLVER_H
 #define ITERATIVESOLVER_H
-<<<<<<< HEAD
 #include <vector>
 #include <iostream>
-#include "molpro/linalg/iterativesolver/P.h"
-#include "molpro/linalg/iterativesolver/Q.h"
-#include "molpro/linalg/iterativesolver/Statistics.h"
-#include "molpro/linalg/iterativesolver/helper.h"
-#include <molpro/linalg/iterativesolver/ArrayHandlers.h>
-=======
-#include "molpro/ProfilerSingle.h"
 #include <molpro/linalg/itsolv/ArrayHandlers.h>
 #include <molpro/linalg/itsolv/P.h>
 #include <molpro/linalg/itsolv/Q.h>
 #include <molpro/linalg/itsolv/Statistics.h>
 #include <molpro/linalg/itsolv/helper.h>
->>>>>>> 6c0587eb
 #ifndef _GNU_SOURCE
 #define _GNU_SOURCE 1
 #endif
@@ -98,12 +89,7 @@
           class Pvector = std::map<size_t, typename Rvector::value_type>>
 class IterativeSolver {
 public:
-<<<<<<< HEAD
-  IterativeSolver(const std::shared_ptr<iterativesolver::ArrayHandlers<Rvector, Qvector, Pvector>>& handlers)
-=======
-  IterativeSolver(const std::shared_ptr<itsolv::ArrayHandlers<Rvector, Qvector, Pvector>>& handlers,
-                  std::shared_ptr<molpro::Profiler> profiler = nullptr)
->>>>>>> 6c0587eb
+  IterativeSolver(const std::shared_ptr<itsolv::ArrayHandlers<Rvector, Qvector, Pvector>>& handlers)
       : // clang-format off
       m_handlers(handlers),
       m_verbosity(0),
@@ -852,14 +838,8 @@
   /*!
    * \brief LinearEigensystem
    */
-<<<<<<< HEAD
-  explicit LinearEigensystem(const std::shared_ptr<iterativesolver::ArrayHandlers<Rvector, Qvector, Pvector>>& handlers)
+  explicit LinearEigensystem(const std::shared_ptr<itsolv::ArrayHandlers<Rvector, Qvector, Pvector>>& handlers)
       : IterativeSolver<Rvector, Qvector, Pvector>(handlers) {
-=======
-  explicit LinearEigensystem(const std::shared_ptr<itsolv::ArrayHandlers<Rvector, Qvector, Pvector>>& handlers,
-                             const std::shared_ptr<molpro::Profiler>& profiler = nullptr)
-      : IterativeSolver<Rvector, Qvector, Pvector>(handlers, profiler) {
->>>>>>> 6c0587eb
     this->m_residual_rhs = false;
     this->m_residual_eigen = true;
     this->m_linear = true;
@@ -935,15 +915,9 @@
    * \param handlers group of array handlers for coordinating array operations
    */
   explicit LinearEquations(constVectorRefSet rhs,
-<<<<<<< HEAD
-                           const std::shared_ptr<iterativesolver::ArrayHandlers<Rvector, Qvector, Pvector>>& handlers,
+                           const std::shared_ptr<itsolv::ArrayHandlers<Rvector, Qvector, Pvector>>& handlers,
                            double augmented_hessian = 0)
       : IterativeSolver<Rvector, Qvector, Pvector>(handlers) {
-=======
-                           const std::shared_ptr<itsolv::ArrayHandlers<Rvector, Qvector, Pvector>>& handlers,
-                           double augmented_hessian = 0, const std::shared_ptr<molpro::Profiler>& profiler = nullptr)
-      : IterativeSolver<Rvector, Qvector, Pvector>(handlers, profiler) {
->>>>>>> 6c0587eb
     this->m_linear = true;
     this->m_residual_rhs = true;
     this->m_augmented_hessian = augmented_hessian;
@@ -951,25 +925,14 @@
   }
 
   explicit LinearEquations(const vectorSet& rhs,
-<<<<<<< HEAD
-                           const std::shared_ptr<iterativesolver::ArrayHandlers<Rvector, Qvector, Pvector>>& handlers,
+                           const std::shared_ptr<itsolv::ArrayHandlers<Rvector, Qvector, Pvector>>& handlers,
                            double augmented_hessian = 0)
       : LinearEquations(constVectorRefSet(rhs.begin(), rhs.end()), handlers, augmented_hessian) {}
 
   explicit LinearEquations(const Rvector& rhs,
-                           const std::shared_ptr<iterativesolver::ArrayHandlers<Rvector, Qvector, Pvector>>& handlers,
+                           const std::shared_ptr<itsolv::ArrayHandlers<Rvector, Qvector, Pvector>>& handlers,
                            double augmented_hessian = 0)
       : LinearEquations(constVectorRefSet(1, rhs), handlers, augmented_hessian) {}
-=======
-                           const std::shared_ptr<itsolv::ArrayHandlers<Rvector, Qvector, Pvector>>& handlers,
-                           double augmented_hessian = 0, const std::shared_ptr<molpro::Profiler>& profiler = nullptr)
-      : LinearEquations(constVectorRefSet(rhs.begin(), rhs.end()), handlers, augmented_hessian, profiler) {}
-
-  explicit LinearEquations(const Rvector& rhs,
-                           const std::shared_ptr<itsolv::ArrayHandlers<Rvector, Qvector, Pvector>>& handlers,
-                           double augmented_hessian = 0, const std::shared_ptr<molpro::Profiler>& profiler = nullptr)
-      : LinearEquations(constVectorRefSet(1, rhs), handlers, augmented_hessian, profiler) {}
->>>>>>> 6c0587eb
 
   /*!
    * \brief add one or more equations to the set to be solved, by specifying their right-hand-side vector
@@ -1021,17 +984,10 @@
    * \param minimize If false, a maximum, not minimum, will be sought
    * \param handlers group of array handlers for coordinating array operations
    */
-<<<<<<< HEAD
   explicit Optimize(
-      const std::shared_ptr<iterativesolver::ArrayHandlers<Rvector, Qvector, std::map<size_t, double>>>& handlers,
+      const std::shared_ptr<itsolv::ArrayHandlers<Rvector, Qvector, std::map<size_t, double>>>& handlers,
       std::string algorithm = "L-BFGS", bool minimize = true)
       : IterativeSolver<Rvector, Qvector>(handlers), m_algorithm(std::move(algorithm)), m_minimize(minimize),
-=======
-  explicit Optimize(const std::shared_ptr<itsolv::ArrayHandlers<Rvector, Qvector, std::map<size_t, double>>>& handlers,
-                    std::string algorithm = "L-BFGS", bool minimize = true,
-                    const std::shared_ptr<molpro::Profiler>& profiler = nullptr)
-      : IterativeSolver<Rvector, Qvector>(handlers, profiler), m_algorithm(std::move(algorithm)), m_minimize(minimize),
->>>>>>> 6c0587eb
         m_strong_Wolfe(true), m_Wolfe_1(0.0001), m_Wolfe_2(0.9), // recommended values Nocedal and Wright p142
         m_linesearch_tolerance(0.2), m_linesearch_grow_factor(3), m_linesearch_steplength(0) {
     this->m_linear = false;
@@ -1272,14 +1228,8 @@
   /*!
    * \brief DIIS
    */
-<<<<<<< HEAD
-  DIIS(const std::shared_ptr<iterativesolver::ArrayHandlers<Rvector, Qvector, std::map<size_t, double>>>& handlers)
+  DIIS(const std::shared_ptr<itsolv::ArrayHandlers<Rvector, Qvector, std::map<size_t, double>>>& handlers)
       : IterativeSolver<Rvector, Qvector>(handlers) {
-=======
-  DIIS(const std::shared_ptr<itsolv::ArrayHandlers<Rvector, Qvector, std::map<size_t, double>>>& handlers,
-       const std::shared_ptr<molpro::Profiler>& profiler = nullptr)
-      : IterativeSolver<Rvector, Qvector>(handlers, profiler) {
->>>>>>> 6c0587eb
     this->m_residual_rhs = false;
     this->m_residual_eigen = false;
     this->m_roots = 1;
