--- conflicted
+++ resolved
@@ -459,11 +459,7 @@
         std::vector<size_t> indices;
         std::vector<scalar_type> values;
         //        std::tie(indices, values) = solution[kkk].get().select(residual[kkk], maximumNumber, threshold);
-<<<<<<< HEAD
-        auto selection = m_handlers->rr().select_max_dot(maximumNumber, solution[kkk], residual[kkk]);
-=======
         auto selection = m_handlers->rr().select_max_dot(maximumNumber, solution[kkk], solution[kkk]);
->>>>>>> b6f0a5a5
         indices.reserve(selection.size());
         values.reserve(selection.size());
         for (auto elem : selection) {
