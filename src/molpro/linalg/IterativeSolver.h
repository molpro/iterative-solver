--- conflicted
+++ resolved
@@ -86,11 +86,7 @@
  * @tparam T The class encapsulating solution and residual vectors
  * @tparam slowvector Class for storing vectors on backing store
  */
-<<<<<<< HEAD
 template <class T, class slowvector = T>
-=======
-template <class T>
->>>>>>> e89b3398
 class Base {
 public:
   // clang-format off
@@ -131,14 +127,11 @@
       m_augmented_hessian(0),
       m_svdThreshold(1e-15),
       m_maxQ(std::max(m_roots, size_t(16))),
-<<<<<<< HEAD
       m_profiler(profiler),
       m_pspace(),
       m_qspace(std::shared_ptr<P<value_type,scalar_type>>(&m_pspace),m_hermitian){}
-=======
       m_profiler(profiler) {}
   // clang-format on
->>>>>>> e89b3398
 
   virtual ~Base() = default;
 
@@ -171,23 +164,12 @@
    */
   bool addVector(vectorRefSet parameters, vectorRefSet action, vectorRefSetP parametersP = nullVectorRefSetP<T>,
                  vectorRefSet other = nullVectorRefSet<T>) {
-<<<<<<< HEAD
     m_active.resize(parameters.size(), true);
     if (m_roots < 1) m_roots = parameters.size(); // number of roots defaults to size of parameters
 //    if (!m_orthogonalize && m_roots > m_maxQ) m_maxQ = m_roots;
-=======
-    //   if (m_rhs.size())
-    //    molpro::cout << "addVector entry m_rhs.back()="<<this->m_rhs.back()<<std::endl;
-    m_active.resize(parameters.size(), true);
-    if (m_roots < 1)
-      m_roots = parameters.size(); // number of roots defaults to size of parameters
-    if (!m_orthogonalize && m_roots > m_maxQ)
-      m_maxQ = m_roots;
->>>>>>> e89b3398
     assert(parameters.size() == action.size());
     assert(m_roots == parameters.size());
     m_iterations++;
-<<<<<<< HEAD
     if (not m_last_d.empty()) {
       assert(m_last_d.size() == parameters.size());
       assert(m_last_hd.size() == parameters.size());
@@ -212,20 +194,6 @@
 //        this->m_options.count("weight") ? (
 //            std::strtod(this->m_options.find("weight")->second.c_str(), NULL)) : 1.0;
 //    this->m_Weights.push_back(weight); // TODO not conformant - add style
-=======
-    m_added_vectors = 0;
-    for (size_t k = 0; k < action.size(); k++)
-      if (m_active[k])
-        m_added_vectors++;
-    m_actions += m_added_vectors;
-    m_lastVectorIndex = addVectorSet(parameters, action, other) -
-                        1; // derivative classes might eventually store the vectors on top of previous ones, in which
-                           // case they will need to store the position here for later calculation of iteration step
-                           //   molpro::cout << "set lastVectorIndex=addVectorSet-1="<<m_lastVectorIndex<<std::endl;
-    scalar_type weight =
-        this->m_options.count("weight") ? (std::strtod(this->m_options.find("weight")->second.c_str(), NULL)) : 1.0;
-    this->m_Weights.push_back(weight); // TODO not conformant - add style
->>>>>>> e89b3398
 #ifdef TIMING
     auto startTiming = std::chrono::steady_clock::now();
 #endif
