--- conflicted
+++ resolved
@@ -726,13 +726,7 @@
           m_handler->axpy(this->m_solution_x[l + nX * root], m_current_v[c], residual[kkk].get());
         }
         if (m_residual_eigen) {
-<<<<<<< HEAD
           auto norm = m_handler->dot(solution[kkk].get(), solution[kkk].get());
-          //          if (norm == 0)
-          //            throw std::runtime_error("new solution has zero norm");
-=======
-          auto norm = solution[kkk].get().dot(solution[kkk].get());
->>>>>>> be4ef609
           if (norm != 0) {
             solution[kkk].get().scal(1 / std::sqrt(norm));
             residual[kkk].get().scal(1 / std::sqrt(norm));
