#ifndef ITERATIVESOLVER_H
#define ITERATIVESOLVER_H
#include "molpro/ProfilerSingle.h"
#include "molpro/linalg/iterativesolver/P.h"
#include "molpro/linalg/iterativesolver/Q.h"
#include "molpro/linalg/iterativesolver/helper.h"
#include <molpro/linalg/array/ArrayHandlerFactory.h>
#ifndef _GNU_SOURCE
#define _GNU_SOURCE 1
#endif

#include <algorithm>
#include <cassert>
#include <climits>
#include <cmath>
#include <complex>
#include <map>
#include <numeric>
#include <stdexcept>
#include <string>
#include <utility>
#include <vector>

#ifndef LINEARALGEBRA_OFFLINE
#define LINEARALGEBRA_OFFLINE 0x01
#endif
#ifndef LINEARALGEBRA_DISTRIBUTED
#define LINEARALGEBRA_DISTRIBUTED 0x02
#endif

#undef isnan
#undef isinf
#include <memory>
#include <molpro/iostream.h>

/*!
 * @brief Contains classes that implement various iterative equation solvers.
 * They all share the feature that access to the client-provided solution and residual
 * vectors is via a potentially opaque interface to copy, scale, scalar product and
 * scalar-times-vector operations only.
 */
namespace molpro {
namespace linalg {
typedef std::map<std::string, std::string> optionMap;
template <class T>
static std::vector<typename T::value_type> nullVectorP;
template <class T>
static std::vector<std::vector<typename T::value_type>> nullVectorSetP;
template <class T>
static std::vector<std::reference_wrapper<std::vector<typename T::value_type>>> nullVectorRefSetP;

/*!
 * \brief A base class for iterative solvers for linear and non-linear equations, and linear eigensystems.
 *
 * The calling program should set up its own iterative loop, and in each iteration
 * - calculate
 * the action of the matrix on the current expansion vector (linear), or the actual
 * residual (non-linear)
 * - make a call to addVector() which takes the current and previous parameters and proposes
 * an improved estimate, and the best estimate of the residual vector.
 * - calculate a new solution (non-linear) or expansion vector (linear) by implementing
 * appropriate preconditioning on the residual, if addVector() has requested it.
 * -  optionally (but necessarily for BFGS optimization) make a call to endIteration(). Except in the BFGS case,
 * endIteration() merely calls report(), which prints progress information to standard output
 *
 * Classes that derive from this will, in the simplest case, need to provide just the solveReducedProblem() method that
 * governs how the parameter and residual vectors from successive iterations should be combined to form an optimum
 * solution with minimal residual.
 *
 * The underlying vector spaces are accessed through instances of the Rvector class.
 * - Both scalar (Rvector) and vector(std::vector<Rvector>) interfaces are provided to the class functions addVector(),
 * addValue() and endIteration()
 * - The following operations are carried out on Rvector objects
 *   - scalar_type dot(const Rvector& x, const Rvector& y) - scalar product of two vectors
 *   - void axpy(scalar_type a, Rvector& x, const Rvector& y) add a multiple a of y to x;
 *   - scal(Rvector& x, scalar_type a) scale x by a. In the special case a==0, x on entry might be uninitialised.
 * and these operations need to be provided by a handler class.
 *
 * @tparam Rvector The class encapsulating solution and residual vectors passed through the interface to class
 * functions.
 * @tparam Qvector Used internally as a class for storing vectors on backing store.
 * Handler classes must be provided for operations between Rvector and Qvector classes. Qvector objects are created by
 * copy-construction from an Rvector object, and no functions that subsequently modify them are called.
 * @tparam Pvector Specify a P-space vector as a sparse combination of parameters.
 */
template <class Rvector = std::vector<double>, class Qvector = Rvector,
          class Pvector = std::map<size_t, typename Rvector::value_type>>
class IterativeSolver {
public:
<<<<<<< HEAD
  IterativeSolver(const std::shared_ptr<array::ArrayHandler<Rvector, Qvector>>& handler =
                      array::ArrayHandlerFactory<Rvector, Qvector>::create(),
                  std::shared_ptr<molpro::Profiler> profiler = nullptr)
      : // clang-format off
      m_Pvectors(0),
=======
  // clang-format off
  IterativeSolver(std::shared_ptr<molpro::Profiler> profiler = nullptr
  ) :
>>>>>>> 6035cd4f
      m_verbosity(0),
      m_thresh(1e-8),
      m_maxIterations(1000),
      m_minIterations(0),
      m_linear(false),
      m_hermitian(false),
      m_roots(0),
      m_rspt(false),
      m_options(optionMap()),
      m_subspaceMatrixResRes(false),
      m_residual_eigen(false),
      m_residual_rhs(false),
      m_rhs(),
      m_lastVectorIndex(0),
      m_updateShift(0),
      m_dimension(0),
      m_value_print_name("value"),
      m_iterations(0),
      m_singularity_threshold(1e-4),
      m_augmented_hessian(0),
      m_svdThreshold(1e-15),
      m_maxQ(std::max(m_roots, size_t(16))),
      m_profiler(std::move(profiler)),
      m_pspace(),
      m_qspace(m_pspace, m_hermitian, handler),
      m_exclude_r_from_redundancy_test(false),
      m_orthogonalise_Q(true),
      m_nullify_solution_before_update(false),
      m_handler(handler)
{}
  // clang-format on

  virtual ~IterativeSolver() = default;

protected:
  using value_type = typename Rvector::value_type; ///< The underlying type of elements of vectors
  using vectorSet = typename std::vector<Rvector>; ///< Container of vectors
  using vectorRefSet = typename std::vector<std::reference_wrapper<Rvector>>;            ///< Container of vectors
  using constVectorRefSet = typename std::vector<std::reference_wrapper<const Rvector>>; ///< Container of vectors
  using vectorP = typename std::vector<value_type>;                                      ///< P-space parameters
  using vectorRefSetP = typename std::vector<std::reference_wrapper<vectorP>>; ///< Container of P-space parameters
  using constVectorRefSetP =
      typename std::vector<std::reference_wrapper<const vectorP>>; ///< Container of P-space parameters
  using vectorSetP = typename std::vector<vectorP>;                ///< Container of P-space parameters
  mutable std::shared_ptr<molpro::linalg::array::ArrayHandler<Rvector, Qvector>> m_handler;

public:
  using scalar_type =
      typename array::ArrayHandler<Rvector, Qvector>::value_type; ///< The type of scalar products of vectors
  std::shared_ptr<molpro::Profiler> m_profiler;
  /*!
   * \brief Take, typically, a current solution and residual, and return new solution.
   * In the context of Lanczos-like linear methods, the input will be a current expansion vector and the result of
   * acting on it with the matrix, and the output will be a new expansion vector.
   * For non-linear equations, the input will be the current solution and residual, and the output the interpolated
   * solution and residual. \param parameters On input, the current solution or expansion vector. On exit, the
   * interpolated solution vector. \param action On input, the residual for parameters (non-linear), or action of matrix
   * on parameters (linear). On exit, the expected (non-linear) or actual (linear) residual of the interpolated
   * parameters. \param parametersP On exit, the interpolated solution projected onto the P space.
   * \return whether it is expected that the client should make an update, based on the returned parameters and
   * residual, before the subsequent call to endIteration()
   */
  size_t addVector(vectorRefSet parameters, vectorRefSet action,
                   vectorRefSetP parametersP = nullVectorRefSetP<Rvector>) {
    if (m_roots < 1)
      m_roots = parameters.size();                      // number of roots defaults to size of parameters
    if (m_qspace.size() == 0 and m_working_set.empty()) // initial
      for (auto i = 0; i < parameters.size(); i++)
        m_working_set.push_back(i);
    //    molpro::cout << "m_working_set size " << m_working_set.size() << std::endl;
    if (m_working_set.size() == 0)
      return 0;
    assert(parameters.size() >= m_working_set.size());
    assert(parameters.size() == action.size());
    m_iterations++;
    m_current_r.clear();
    m_current_v.clear();
    for (size_t k = 0; k < m_working_set.size(); k++) {
      if (m_residual_eigen) { // scale to roughly unit length for homogeneous equations in case the update has produced
                              // a very large vector in response to degeneracy
        auto s = m_handler->dot(parameters[k], parameters[k]);
        if (std::abs(s - 1) > 1e-3) {
          m_handler->scal(1 / std::sqrt(s), parameters[k]);
          m_handler->scal(1 / std::sqrt(s), action[k]);
        }
      }
      m_current_r.emplace_back(m_handler->copy(parameters[k]));
      m_current_v.emplace_back(m_handler->copy(action[k]));
    }
    if (not m_last_d.empty()) {
      assert(m_last_d.size() == m_working_set.size());
      assert(m_last_hd.size() == m_working_set.size());
      for (size_t k = 0; k < m_working_set.size(); k++) {
        m_qspace.add(parameters[k], action[k], m_last_d[k], m_last_hd[k], m_rhs, m_subspaceMatrixResRes,
                     m_orthogonalise_Q);
      }
      m_last_d.clear();
      m_last_hd.clear();
    }
    // TODO this generates another read for the q space which could perhaps be avoided
    for (size_t a = 0; a < m_qspace.size(); a++) {
      m_s_qr[a] = std::vector<value_type>(m_working_set.size());
      m_h_qr[a] = std::vector<value_type>(m_working_set.size());
      m_hh_qr[a] = std::vector<value_type>(m_working_set.size());
      m_h_rq[a] = std::vector<value_type>(m_working_set.size());
      const auto& qa = m_qspace[a];
      const auto& qha = m_qspace.action(a);
      for (size_t m = 0; m < m_working_set.size(); m++) {
        m_s_qr[a][m] = m_handler->dot(parameters[m], m_qspace[a]);
        m_h_qr[a][m] = m_handler->dot(action[m], m_subspaceMatrixResRes ? m_qspace.action(a) : m_qspace[a]);
        m_hh_qr[a][m] = m_handler->dot(action[m], m_qspace.action(a));
        m_h_rq[a][m] = m_hermitian
                           ? m_h_qr[a][m]
                           : m_handler->dot((m_subspaceMatrixResRes ? action[m] : parameters[m]), m_qspace.action(a));
        //        molpro::cout << "a=" << a << ", m=" << m << ", m_s_qr " << m_s_qr[a][m] << ", m_h_qr " << m_h_qr[a][m]
        //                     << ", m_h_rq " << m_h_rq[a][m] << std::endl;
      }
    }
    m_s_pr.clear();
    m_h_pr.clear();
    m_h_rp.clear();
    for (auto p = 0; p < m_pspace.size(); p++) {
      m_s_pr.push_back(std::vector<value_type>(m_working_set.size()));
      m_h_pr.push_back(std::vector<value_type>(m_working_set.size()));
      m_h_rp.push_back(std::vector<value_type>(m_working_set.size()));
      for (size_t k = 0; k < m_working_set.size(); k++) {
        m_s_pr[p][k] = parameters[k].get().dot(m_pspace[p]);
        // m_s_pr[p][k] = m_handler->dot(parameters[k].get(), m_pspace[p]);
        m_h_pr[p][k] = m_h_rp[p][k] =
            action[k].get().dot(m_pspace[p]); // TODO this works only for hermitian. Check that there is a check
        // m_handler->dot(action[k].get(), m_pspace[p]); // TODO this works only for hermitian. Check that there is a
        // check
      }
    }
    m_s_rr.clear();
    m_h_rr.clear();
    m_hh_rr.clear();
    m_rhs_r.clear();
    for (auto m = 0; m < m_working_set.size(); m++) {
      m_rhs_r.push_back(std::vector<value_type>(m_rhs.size()));
      m_s_rr.push_back(std::vector<value_type>(m_working_set.size()));
      m_h_rr.push_back(std::vector<value_type>(m_working_set.size()));
      m_hh_rr.push_back(std::vector<value_type>(m_working_set.size()));
      for (size_t rhs = 0; rhs < m_rhs.size(); rhs++)
        m_rhs_r[m][rhs] = m_handler->dot(parameters[m], m_rhs[rhs]);
      for (size_t n = 0; n < m_working_set.size(); n++) {
        m_s_rr[m][n] = m_handler->dot(parameters[n], parameters[m]);
        m_h_rr[m][n] = m_handler->dot(action[n], (m_subspaceMatrixResRes ? action[m] : parameters[m]));
        m_hh_rr[m][n] = m_handler->dot(action[n], action[m]);
      }
    }

    return solveAndGenerateWorkingSet(parameters, action, parametersP);
  }
  size_t solveAndGenerateWorkingSet(vectorRefSet parameters, vectorRefSet action,
                                    vectorRefSetP parametersP = nullVectorRefSetP<Rvector>,
                                    bool calculateError = true) {
    buildSubspace();
    solveReducedProblem();
    //    molpro::cout << "update=" << update << std::endl;
    //    calculateResidualConvergence();
    // move any newly-converged solutions into the q space
    //      molpro::cout << "errors after calculateResidualConvergence()";
    //      for (const auto& e : m_errors)
    //        molpro::cout << " " << e;
    //      molpro::cout << std::endl;
    // evaluate all residuals
    // TODO make this more efficient by doing action just once, and not, maybe, for converged roots
    if (m_roots > parameters.size()) // TODO remove this restriction
      throw std::runtime_error("Cannot yet work with buffer smaller than number of roots");
    m_errors.resize(m_roots);
    m_working_set.clear();
    for (auto root = 0; root < m_roots; root++)
      m_working_set.push_back(root);
    if (calculateError) {
      if (m_linear)
        doInterpolation(parameters, action, parametersP, false);
      for (auto k = 0; k < m_working_set.size(); k++) {
        double a = std::abs(m_handler->dot(action[k], action[k]));
        m_errors[m_working_set[k]] = std::sqrt(a);
      }
    } else
      m_errors.assign(m_roots, 1); // TODO not right for retired roots

    doInterpolation(parameters, action, parametersP, true);
    m_last_d.clear();
    m_last_hd.clear();
    //    molpro::cout << "working set size "<<m_working_set.size()<<std::endl;
    //    molpro::cout << "m_thresh "<<m_thresh<<std::endl;
    for (int k = 0; k < m_working_set.size(); k++) {
      auto root = m_working_set[k];
      //      molpro::cout << "k=" << k << ", root=" << root << ", error=" << m_errors[root] << std::endl;
      if (m_linear and m_errors[root] < m_thresh and m_q_solutions.count(root) == 0) { // converged just now
        if (m_verbosity > 1)
          molpro::cout << "selecting root " << root << " for adding converged solution to Q space at position "
                       << m_qspace.size() << std::endl;
        m_qspace.add(parameters[k], action[k], m_rhs, m_subspaceMatrixResRes);
        m_q_solutions[m_working_set[k]] = m_qspace.keys().back();
      }
      if (m_linear and m_errors[root] < m_thresh) { // converged
        //        molpro::cout << "  remove this vector from the working set"<<std::endl;
        //  remove this vector from the working set
        // FIXME Doesn't this cause a copy? Should be without .get
        for (auto kp = k + 1; kp < m_working_set.size(); kp++) {
          parameters[kp - 1].get() = parameters[kp].get();
          action[kp - 1].get() = action[kp].get();
          m_working_set[kp - 1] = m_working_set[kp];
        }
        m_working_set.pop_back();
        k--;
        //        molpro::cout << "k now = "<<k<<std::endl;
        //        molpro::cout << "m_working_set revised to ";for (const auto& w : m_working_set) molpro::cout <<"
        //        "<<w;molpro::cout <<std::endl;
      } else { // unconverged
               //        molpro::cout << "unconverged"<<std::endl;
        m_last_d.emplace_back(m_handler->copy(parameters[k]));
        m_last_hd.emplace_back(m_handler->copy(action[k]));
      }
    }
    //    molpro::cout << "working set size "<<m_working_set.size()<<std::endl;
    //    molpro::cout << "m_last_d size "<<m_last_d.size()<<std::endl;
    assert(m_last_d.size() == m_working_set.size());

    // re-establish the residual
    // TODO make more efficient
    doInterpolation(parameters, action, parametersP, false);
    if (m_nullify_solution_before_update) {
      m_last_d.clear();
      m_last_hd.clear();
      for (auto k = 0; k < m_working_set.size(); k++) {
        m_handler->fill(0, parameters[k].get());
        // FIXME Does this require a copy or is it a move?
        m_last_d.emplace_back(m_current_r[k]);
        m_last_hd.emplace_back(m_current_v[k]);
      }
    }
    m_current_r.clear();
    m_current_v.clear();
    return m_working_set.size();
  }
  size_t addVector(std::vector<Rvector>& parameters, std::vector<Rvector>& action,
                   vectorSetP& parametersP = nullVectorSetP<Rvector>) {
    return addVector(vectorRefSet(parameters.begin(), parameters.end()), vectorRefSet(action.begin(), action.end()),
                     vectorRefSetP(parametersP.begin(), parametersP.end()));
  }
  size_t addVector(Rvector& parameters, Rvector& action, vectorP& parametersP = nullVectorP<Rvector>) {
    return addVector(vectorRefSet(1, parameters), vectorRefSet(1, action), vectorRefSetP(1, parametersP));
  }

  /*!
   * \brief Take a current solution, objective function value and residual, and return new solution.
   * \param parameters On input, the current solution. On exit, the interpolated solution vector.
   * \param value The value of the objective function for parameters.
   * \param action On input, the residual for parameters. On exit, the expected (non-linear) residual of the
   * interpolated parameters. \return whether it is expected that the client should make an update, based on the
   * returned parameters and residual, before the subsequent call to endIteration()
   */
  size_t addValue(Rvector& parameters, value_type value, Rvector& action) {
    m_values.push_back(value);
    return this->addVector(parameters, action);
  }

public:
  /*!
   * \brief Add P-space vectors to the expansion set for linear methods.
   * \param Pvectors the vectors to add
   * \param PP Matrix projected onto the existing+new, new P space. It should be provided as a
   * 1-dimensional array, with the existing+new index running fastest.
   * \param parameters On exit, the interpolated solution vector.
   * \param action  On exit, the  residual of the interpolated Q parameters.
   * The contribution from the new, and any existing, P parameters is missing, and should be added in subsequently.
   * \param parametersP On exit, the interpolated solution projected onto the P space.
   * \return The number of vectors contained in parameters, action, parametersP
   */
  size_t addP(std::vector<Pvector> Pvectors, const value_type* PP, vectorRefSet parameters, vectorRefSet action,
              vectorRefSetP parametersP) {
    m_pspace.add(Pvectors, PP, m_rhs);
    m_qspace.refreshP(action.front());
    //    return m_working_set.size();
    m_working_set.clear();
    auto result = solveAndGenerateWorkingSet(parameters, action, parametersP, false);
    m_last_d.clear(); // TODO more intelligent way needed
    m_last_hd.clear();
    return result;
  }
  size_t addP(std::vector<Pvector> Pvectors, const value_type* PP, std::vector<Rvector>& parameters,
              std::vector<Rvector>& action, vectorSetP& parametersP) {
    return addP(Pvectors, PP, vectorRefSet(parameters.begin(), parameters.end()),
                vectorRefSet(action.begin(), action.end()), vectorRefSetP(parametersP.begin(), parametersP.end()));
  }
  size_t addP(Pvector Pvectors, const value_type* PP, Rvector& parameters, Rvector& action, vectorP& parametersP) {
    return addP(std::vector<Pvector>{Pvectors}, PP, vectorRefSet(1, parameters), vectorRefSet(1, action),
                vectorRefSetP(1, parametersP));
  }

  /*!
   * \brief For most solvers, this function does nothing but report, but the exception is Optimize.
   * Also write progress to molpro::cout.
   * \param solution The current
   * solution, after interpolation and updating with the preconditioned residual.
   * \param residual The residual after interpolation.
   * \return Whether convergence has been reached
   */
  virtual bool endIteration(vectorRefSet solution, constVectorRefSet residual) {
    if (m_verbosity >= 0)
      report();
    return m_errors.empty() ? false : *std::max_element(m_errors.cbegin(), m_errors.cend()) < m_thresh;
  }
  virtual bool endIteration(std::vector<Rvector>& solution, const std::vector<Rvector>& residual) {
    return endIteration(vectorRefSet(solution.begin(), solution.end()),
                        constVectorRefSet(residual.begin(), residual.end()));
  }
  virtual bool endIteration(Rvector& solution, const Rvector& residual) {
    return endIteration(vectorRefSet(1, solution), constVectorRefSet(1, residual));
  }

  void solution(const std::vector<int>& roots, vectorRefSet parameters, vectorRefSet residual,
                vectorRefSetP parametersP = nullVectorRefSetP<Rvector>) {
    auto working_set_save = m_working_set;
    m_working_set = roots;
    buildSubspace(true);
    solveReducedProblem();
    doInterpolation(parameters, residual, parametersP);
    m_working_set = working_set_save;
  }
  void solution(const std::vector<int>& roots, std::vector<Rvector>& parameters, std::vector<Rvector>& residual,
                vectorSetP& parametersP = nullVectorSetP<Rvector>) {
    return solution(roots, vectorRefSet(parameters.begin(), parameters.end()),
                    vectorRefSet(residual.begin(), residual.end()),
                    vectorRefSetP(parametersP.begin(), parametersP.end()));
  }
  void solution(int root, Rvector& parameters, Rvector& residual, vectorP& parametersP = nullVectorP<Rvector>) {
    return solution(std::vector<int>(1, root), vectorRefSet(1, parameters), vectorRefSet(1, residual),
                    vectorRefSetP(1, parametersP));
  }

  /*!
   * \brief Get the solver's suggestion of which degrees of freedom would be best
   * to add to the P-space.
   * \param solution Current solution
   * \param residual Current residual
   * \param maximumNumber Suggest no more than this number
   * \param threshold Suggest only axes for which the current residual and update
   * indicate an energy improvement in the next iteration of this amount or more.
   * \return
   */
  std::vector<size_t> suggestP(constVectorRefSet solution, constVectorRefSet residual,
                               const size_t maximumNumber = 1000, const double threshold = 0) {
    std::map<size_t, scalar_type> result;
    for (size_t kkk = 0; kkk < solution.size(); kkk++) {
      {
        std::vector<size_t> indices;
        std::vector<scalar_type> values;
        //        std::tie(indices, values) = solution[kkk].get().select(residual[kkk], maximumNumber, threshold);
        std::tie(indices, values) = solution[kkk].get().select(solution[kkk], maximumNumber, threshold);
        //             molpro::cout <<"indices.size()="<<indices.size()<<std::endl;
        //             for (auto k=0; k<indices.size(); k++) molpro::cout << "select "<< indices[k] <<" :
        //             "<<values[k]<<std::endl;
        for (size_t i = 0; i < indices.size(); i++)
          if (result.count(indices[i]))
            result[indices[i]] = std::max(result[indices[i]], values[i]);
          else
            result[indices[i]] = values[i];
      }
    }
    // sort and select
    //   for (const auto& kv : result) molpro::cout << "result: " << kv.first << " : " <<kv.second<<std::endl;
    std::multimap<scalar_type, size_t, std::greater<scalar_type>> inverseResult;
    for (const auto& kv : result)
      inverseResult.insert(std::pair<scalar_type, size_t>(kv.second, kv.first));
    //   for (const auto& kv : inverseResult) molpro::cout << "inverseResult: " << kv.first << " : "
    //   <<kv.second<<std::endl;
    std::vector<size_t> indices;
    //   std::vector<T> values;
    size_t k = 0;
    for (auto p = inverseResult.cbegin(); p != inverseResult.cend() && k < maximumNumber; k++) {
      indices.push_back(p->second); // values.push_back(p->first);
      ++p;
    }
    //   for (auto k=0; k<indices.size(); k++) molpro::cout << "suggest P "<< indices[k] <<" : "<<values[k]<<std::endl;
    return indices;
  }
  std::vector<size_t> suggestP(const std::vector<Rvector>& solution, const std::vector<Rvector>& residual,
                               const size_t maximumNumber = 1000, const double threshold = 0) {
    return suggestP(constVectorRefSet(solution.begin(), solution.end()),
                    constVectorRefSet(residual.begin(), residual.end()), maximumNumber, threshold);
  }

  /*!
   * \brief Set convergence threshold
   */
  void setThresholds(double thresh) { m_thresh = thresh; }

  unsigned int iterations() const { return m_iterations; } //!< How many iterations have occurred

  std::vector<scalar_type> eigenvalues() const ///< The calculated eigenvalues of the subspace matrix
  {
    std::vector<scalar_type> result;
    for (size_t root = 0; root < (size_t)m_roots && root < m_eval_xx.size(); root++)
      result.push_back(m_eval_xx[root]);
    return result;
  }

  /*!
   * @brief The roots that are currently being tracked
   * @return
   */
  const std::vector<int>& working_set() const { return m_working_set; }

  std::vector<scalar_type>
  working_set_eigenvalues() const ///< The calculated eigenvalues of the subspace matrix belonging to the working set
  {
    std::vector<scalar_type> result;
    for (const auto& root : m_working_set)
      result.push_back(m_eval_xx[root]);
    return result;
  }

  const std::vector<scalar_type>& errors() const { return m_errors; } //!< Error at last iteration

public:
  int m_verbosity; //!< How much to print. Zero means nothing; One results in a single progress-report line printed each
                   //!< iteration.
  double m_thresh; //!< If residual . residual is less than this, converged.
  unsigned int m_maxIterations; //!< Maximum number of iterations
  unsigned int m_minIterations; //!< Minimum number of iterations
  bool m_linear;                ///< Whether residuals are linear functions of the corresponding expansion vectors.
  bool m_hermitian; ///< Whether residuals can be assumed to be the action of an underlying self-adjoint operator.
  size_t
      m_roots; ///< How many roots to calculate / equations to solve (defaults to size of solution and residual vectors)
  bool m_rspt;

public:
  optionMap m_options; ///< A string of options to be interpreted by solveReducedProblem().
  ///< Possibilities include
  ///< - m_options["convergence"]=="energy" (the default), meaning that m_errors() returns the predicted eigenvalue
  ///< change in the next iteration, ie the scalar product of the step and the residual
  ///< - m_options["convergence"]=="step": m_errors() returns the norm of the step in the solution
  ///< - m_options["convergence"]=="residual": m_errors() returns the norm of the residual vector
protected:
  molpro::linalg::iterativesolver::Q<Rvector, Qvector, Pvector> m_qspace;
  molpro::linalg::iterativesolver::P<Pvector> m_pspace;
  std::vector<Qvector> m_last_d;    ///< optimum solution in last iteration
  std::vector<Qvector> m_last_hd;   ///< action vector corresponding to optimum solution in last iteration
  std::vector<Qvector> m_current_r; ///< current working space TODO can probably eliminate using m_last_d
  std::vector<Qvector> m_current_v; ///< action vector corresponding to current working space
  std::vector<std::vector<value_type>> m_s_rr, m_h_rr, m_hh_rr, m_rhs_r;  ///< interactions within R space
  std::map<int, std::vector<value_type>> m_s_qr, m_h_qr, m_h_rq, m_hh_qr; ///< interactions between R and Q spaces
  std::vector<std::vector<value_type>> m_s_pr, m_h_pr, m_h_rp;            ///< interactions between R and P spaces
  mutable std::vector<int> m_working_set; ///< which roots are being tracked in the working set
  std::map<int, int> m_q_solutions;       ///< key of q space vector of a converged solution
  bool m_exclude_r_from_redundancy_test;
  bool m_orthogonalise_Q; //!< whether Q-space vectors constructed by difference should be orthogonal to the working
                          //!< vector, or the pure difference with the previous vector

public:
  virtual void report() const {
    if (m_verbosity > 0) {
      molpro::cout << "iteration " << iterations();
      if (not m_values.empty())
        molpro::cout << ", " << m_value_print_name << " = " << m_values.back();
      if (this->m_roots > 1)
        molpro::cout << ", error[" << std::max_element(m_errors.cbegin(), m_errors.cend()) - m_errors.cbegin()
                     << "] = ";
      else
        molpro::cout << ", error = ";
      molpro::cout << *std::max_element(m_errors.cbegin(), m_errors.cend()) << std::endl;
    }
  }

protected:
  virtual bool solveReducedProblem() = 0;

  void buildSubspace(bool emptyR = false) {
    const size_t nP = m_pspace.size();
    const size_t nQ = m_qspace.size();
    const size_t nR = emptyR ? 0 : m_working_set.size();
    auto& nX = m_n_x;
    nX = nP + nQ + nR;
    const auto oP = 0;
    const auto oQ = oP + nP;
    const auto oR = oQ + nQ;
    //    molpro::cout << "buildSubspace nP=" << nP << ", nQ=" << nQ << ", nR=" << nR << std::endl;
    m_h_xx.resize(nX * nX);
    m_s_xx.resize(nX * nX);
    m_rhs_x.resize(nX * m_rhs.size());
    for (size_t a = 0; a < nQ; a++) {
      for (size_t rhs = 0; rhs < m_rhs.size(); rhs++)
        m_rhs_x[oQ + a + nX * rhs] = m_qspace.rhs(a)[rhs];
      for (size_t b = 0; b < nQ; b++) {
        m_h_xx[oQ + b + nX * (oQ + a)] = m_qspace.action(b, a);
        m_s_xx[oQ + b + nX * (oQ + a)] = m_qspace.metric(b, a);
      }
      const auto& metric_pspace = m_qspace.metric_pspace(a);
      const auto& action_pspace = m_qspace.action_pspace(a);
      for (size_t i = 0; i < nP; i++) {
        m_h_xx[oP + i + nX * (oQ + a)] = m_h_xx[oQ + a + nX * (oP + i)] = action_pspace[i];
        m_s_xx[oP + i + nX * (oQ + a)] = m_s_xx[oQ + a + nX * (oP + i)] = metric_pspace[i];
      }
      for (size_t m = 0; m < nR; m++) {
        m_h_xx[oR + m + nX * (oQ + a)] = m_h_rq[a][m];
        m_h_xx[oQ + a + nX * (oR + m)] = m_h_qr[a][m];
        m_s_xx[oR + m + nX * (oQ + a)] = m_s_qr[a][m];
        m_s_xx[oQ + a + nX * (oR + m)] = m_s_qr[a][m];
      }
    }
    for (size_t i = 0; i < nP; i++) {
      for (size_t m = 0; m < nR; m++) {
        m_h_xx[oR + m + nX * (oP + i)] = m_h_rp[i][m];
        m_h_xx[oP + i + nX * (oR + m)] = m_h_pr[i][m];
        m_s_xx[oR + m + nX * (oP + i)] = m_s_pr[i][m];
        m_s_xx[oP + i + nX * (oR + m)] = m_s_pr[i][m];
      }
      for (size_t j = 0; j < nP; j++) {
        m_h_xx[oP + i + nX * (oP + j)] = m_pspace.action(i, j);
        m_s_xx[oP + i + nX * (oP + j)] = m_pspace.metric(i, j);
      }
    }
    for (size_t n = 0; n < nR; n++) {
      for (size_t rhs = 0; rhs < m_rhs.size(); rhs++)
        m_rhs_x[oR + n + nX * rhs] = m_rhs_r[n][rhs];
      for (size_t m = 0; m < nR; m++) {
        m_h_xx[oR + m + nX * (oR + n)] = m_h_rr[m][n];
        m_s_xx[oR + m + nX * (oR + n)] = m_s_rr[m][n];
      }
    }
    if (m_subspaceMatrixResRes)
      m_s_xx = m_h_xx;
    if (nQ > 0) {
      std::vector<size_t> candidates;
      std::map<int, int> solutions_q; // map from current q space to roots
      for (const auto& x :
           m_q_solutions) // loop over all roots that are associated with a q vector. x.first=root, x.second=qindex
        for (auto k = 0; k < m_qspace.keys().size(); k++)
          if (m_qspace.keys()[k] == x.second)
            solutions_q[k] = x.first; // TODO check logic
      for (auto a = 0; a < nQ; a++)
        if (solutions_q.count(a) == 0)
          candidates.push_back(oQ + a);
      //      molpro::cout << "candidates:";
      //      for (const auto& c : candidates)
      //        molpro::cout << " " << c;
      //      molpro::cout << std::endl;
      for (auto k = 0; k < nX; k++)
        if (std::abs(m_s_xx[k * (nX + 1)] - 1) < 1e-15)
          m_s_xx[k * (nX + 1)] =
              1; // somehow avoid problems that eigen with Intel 18 get the SVD wrong if near-unit matrix
      auto del = iterativesolver::propose_singularity_deletion(m_exclude_r_from_redundancy_test ? nX - nR : nX, nX,
                                                               m_residual_eigen ? m_s_xx.data() : m_h_xx.data(),
                                                               candidates, nQ > m_maxQ ? 1e6 : m_singularity_threshold);
      if (del >= 0) {
        if (m_verbosity > 2)
          molpro::cout << "del=" << del << "; remove Q" << del - oQ << std::endl;
        m_qspace.remove(del - oQ);
        m_errors.assign(m_roots, 1e20);
        for (auto m = 0; m < nR; m++)
          for (auto a = del - oQ; a < nQ - 1; a++) {
            m_h_rq[a][m] = m_h_rq[a + 1][m];
            m_h_qr[a][m] = m_h_qr[a + 1][m];
            m_s_qr[a][m] = m_s_qr[a + 1][m];
            m_hh_qr[a][m] = m_hh_qr[a + 1][m];
          }
        buildSubspace(emptyR);
        return;
      }
    }
    if (m_verbosity > 1)
      molpro::cout << "nP=" << nP << ", nQ=" << nQ << ", nR=" << nR << std::endl;
    if (m_verbosity > 2) {
      iterativesolver::printMatrix(this->m_s_xx, nX, nX, "Subspace overlap");
      iterativesolver::printMatrix(this->m_h_xx, nX, nX, "Subspace matrix");
    }
  }

protected:
  void diagonalizeSubspaceMatrix() {
    iterativesolver::eigenproblem(m_evec_xx, m_eval_xx, m_h_xx, m_s_xx, m_n_x, m_hermitian, m_svdThreshold,
                                  m_verbosity);
    return;
  }

  /*!
   * @brief form the combination of P, Q and R vectors to give the interpolated solution and corresponding residual
   *
   * @param solution On exit, the complete current solution (R, P and Q parts)
   * @param residual On exit, the R and Q contribution to the residual. The action of the matrix on the P solution is
   * missing, and has to be evaluated by the caller.
   * @param solutionP On exit, the solution projected to the P space
   * @param actionOnly If true, omit P space contribution and calculate action vector, not full residual
   */
  void doInterpolation(vectorRefSet solution, vectorRefSet residual, vectorRefSetP solutionP,
                       bool actionOnly = false) const {
    for (auto& s : solution)
      m_handler->fill(0, s);
    for (auto& s : residual)
      m_handler->fill(0, s);
    const auto nP = m_pspace.size();
    const auto nR = m_current_r.size();
    //    auto nQ = m_qspace.size();
    // FIXME Why is this a reference?
    const auto& nX = this->m_solution_x.size() / this->m_roots;
    const auto nQ =
        nX - nP - nR; // guard against using any vectors added to the Q space since the subspace solution was evaluated
    assert(nQ <= m_qspace.size());
    const size_t oP = 0;
    const auto oQ = oP + nP;
    const auto oR = oQ + nQ;
    assert(m_working_set.size() <= solution.size());
    assert(nP == 0 || solutionP.size() == residual.size());
    for (size_t kkk = 0; kkk < m_working_set.size(); kkk++) {
      auto root = m_working_set[kkk];
      //      molpro::cout << "working set k=" << kkk << " root=" << root << std::endl;
      if (nP > 0)
        solutionP[kkk].get().resize(nP);
      if (not actionOnly) {
        for (size_t i = 0; i < nP; i++) {
          solution[kkk].get().axpy((solutionP[kkk].get()[i] = this->m_solution_x[oP + i + nX * root]), m_pspace[i]);
          //          double gp = 0;
          //          for (auto j = 0; j < nP; j++)
          //            gp += m_pspace.action(j, i) * this->m_interpolation(oP + j, root);
          //          residual[kkk].get().axpy(gp, m_pspace[i]);
        }
      }
      //      molpro::cout << "square norm of solution after P contribution " << solution[kkk]->dot(*solution[kkk]) <<
      //      std::endl;
      for (size_t q = 0; q < nQ; q++) {
        auto l = oQ + q;
        m_handler->axpy(this->m_solution_x[l + nX * root], m_qspace[q], solution[kkk]);
        m_handler->axpy(this->m_solution_x[l + nX * root], m_qspace.action(q), residual[kkk]);
      }
      if (true) {
        for (int c = 0; c < nR; c++) {
          auto l = oR + c;
          m_handler->axpy(this->m_solution_x[l + nX * root], m_current_r[c], solution[kkk]);
          m_handler->axpy(this->m_solution_x[l + nX * root], m_current_v[c], residual[kkk]);
        }
        if (m_residual_eigen) {
          auto norm = m_handler->dot(solution[kkk], solution[kkk]);
          if (norm != 0) {
            m_handler->scal(1 / std::sqrt(norm), solution[kkk]);
            m_handler->scal(1 / std::sqrt(norm), residual[kkk]);
          }
        }
        // TODO
      }
      if (not actionOnly and (m_residual_eigen || (m_residual_rhs && m_augmented_hessian > 0)))
<<<<<<< HEAD
        // TODO check this is really right for multiroot augmented hessian. The eigenvalue depends on root?
        m_handler->axpy(-this->m_eval_xx[root], solution[kkk], residual[kkk]);
=======
        residual[kkk].get().axpy(-this->m_eval_xx[root], solution[kkk]);
>>>>>>> 6035cd4f
      if (not actionOnly and m_residual_rhs)
        m_handler->axpy(-1, this->m_rhs[root], residual[kkk]);
    }
  }

public:
  std::vector<double> m_errors; //!< Error at last iteration
  bool m_subspaceMatrixResRes;  // whether m_subspaceMatrix is Residual.Residual (true) or Solution.Residual (false)
  bool m_residual_eigen;        // whether to subtract eigenvalue*solution when constructing residual
  bool m_residual_rhs;          // whether to subtract rhs when constructing residual
  // whether to use RSPT to construct solution instead of diagonalisation
  vectorSet m_rhs;
  size_t m_lastVectorIndex;
  std::vector<scalar_type> m_updateShift;
  size_t m_n_x;                         //!< size of full subspace
  std::vector<value_type> m_h_xx;       //!< full subspace
  std::vector<value_type> m_s_xx;       //!< full subspace
  std::vector<value_type> m_rhs_x;      //!< full subspace
  std::vector<value_type> m_evec_xx;    //!< full subspace
  std::vector<value_type> m_eval_xx;    //!< full subspace
  std::vector<value_type> m_values;     //!< function values
  std::vector<value_type> m_solution_x; //!< solution in x space
public:
  size_t m_dimension;             //!< not used in the class, but a place for clients (eg C interface) to store a number
                                  //!< representing the size of the underlying vector space.
  std::string m_value_print_name; //< the title report() will give to the function value
protected:
  unsigned int m_iterations;
  double m_singularity_threshold;
  double m_augmented_hessian; //!< The scale factor for augmented hessian solution of linear inhomogeneous systems.
                              //!< Special values:
                              //!< - 0: unmodified linear equations
                              //!< - 1: standard augmented hessian

  bool m_nullify_solution_before_update;

public:
  double m_svdThreshold; ///< Threshold for singular-value truncation in linear equation solver.
  size_t m_maxQ;         //!< maximum size of Q space
protected:
};


/*! @example LinearEigensystemExample.cpp */
/*!
 * \brief A class that finds the lowest eigensolutions of a matrix using Davidson's method, i.e. preconditioned Lanczos
 *
 * Example of simplest use with a simple in-memory container for eigenvectors: @include LinearEigensystemExample.cpp
 *
 * Example using a P-space and offline distributed storage provided by the PagedVector class: @include
 * LinearEigensystemExample-paged.cpp
 *
 * @tparam Rvector The class encapsulating solution and residual vectors
 * @tparam Qvector Used internally as a class for storing vectors on backing store
 * @tparam Pvector Specify a P-space vector as a sparse combination of parameters.
 */
template <class Rvector = std::vector<double>, class Qvector = Rvector,
          class Pvector = std::map<size_t, typename Rvector::value_type>>
class LinearEigensystem : public IterativeSolver<Rvector, Qvector, Pvector> {
public:
  using typename IterativeSolver<Rvector, Qvector, Pvector>::scalar_type;
  using typename IterativeSolver<Rvector, Qvector, Pvector>::value_type;
  using IterativeSolver<Rvector, Qvector, Pvector>::m_verbosity;

  /*!
   * \brief LinearEigensystem
   */
  explicit LinearEigensystem(const std::shared_ptr<array::ArrayHandler<Rvector, Qvector>>& handler =
                                 array::ArrayHandlerFactory<Rvector, Qvector>::create(),
                             const std::shared_ptr<molpro::Profiler>& profiler = nullptr)
      : IterativeSolver<Rvector, Qvector, Pvector>(handler, profiler) {
    this->m_residual_rhs = false;
    this->m_residual_eigen = true;
    this->m_linear = true;
  }

  explicit LinearEigensystem(const std::shared_ptr<molpro::Profiler>& profiler)
      : LinearEigensystem(array::ArrayHandlerFactory<Rvector, Qvector>::create(), profiler) {}

private:
  bool solveReducedProblem() override {
    if (this->m_rspt) {
      throw std::logic_error("RSPT not yet implemented");
    } else {
      this->diagonalizeSubspaceMatrix();
      //                   << std::endl;
      this->m_solution_x.resize(this->m_n_x * std::min(int(this->m_roots), int(this->m_n_x)));
      std::copy_n(this->m_evec_xx.begin(), this->m_solution_x.size(), this->m_solution_x.begin());
    }

    this->m_updateShift.resize(this->m_roots);
    for (size_t root = 0; root < (size_t)this->m_roots; root++)
      this->m_updateShift[root] =
          -(1 + std::numeric_limits<scalar_type>::epsilon()) * (root < this->m_n_x ? this->m_eval_xx[root] : 0);
    return true;
  }

public:
  void report() const override {
    std::vector<value_type> ev = this->eigenvalues();
    if (this->m_verbosity > 0) {
      molpro::cout << "iteration " << this->iterations() << "[" << this->m_working_set.size() << "]";
      if (this->m_pspace.size()>0)
        molpro::cout << ", P=" << this->m_pspace.size();
      if (this->m_roots > 1)
        molpro::cout << ", error["
                     << std::max_element(this->m_errors.cbegin(), this->m_errors.cend()) - this->m_errors.cbegin()
                     << "] = ";
      else
        molpro::cout << ", error = ";
      molpro::cout << *std::max_element(this->m_errors.cbegin(), this->m_errors.cend()) << ", eigenvalues: ";
      for (const auto e : ev)
        molpro::cout << " " << e;
      molpro::cout << std::endl;
    }
  }
};

/** @example LinearEquationsExample.cpp */
/*!
 * \brief A class that finds the solutions of linear equation systems using a generalisation of Davidson's method, i.e.
 * preconditioned Lanczos
 *
 * Example of simplest use: @include LinearEquationsExample.cpp
 * @tparam Rvector The class encapsulating solution and residual vectors
 * @tparam Qvector Used internally as a class for storing vectors on backing store
 * @tparam Pvector Specify a P-space vector as a sparse combination of parameters.
 */
template <class Rvector = std::vector<double>, class Qvector = Rvector,
          class Pvector = std::map<size_t, typename Rvector::value_type>>
class LinearEquations : public IterativeSolver<Rvector, Qvector, Pvector> {
protected:
  using typename IterativeSolver<Rvector, Qvector, Pvector>::scalar_type;
  using typename IterativeSolver<Rvector, Qvector, Pvector>::value_type;

public:
  using vectorSet = typename std::vector<Rvector>;                                       ///< Container of vectors
  using vectorRefSet = typename std::vector<std::reference_wrapper<Rvector>>;            ///< Container of vectors
  using constVectorRefSet = typename std::vector<std::reference_wrapper<const Rvector>>; ///< Container of vectors
  using IterativeSolver<Rvector, Qvector, Pvector>::m_verbosity;

  /*!
   * \brief Constructor
   * \param rhs right-hand-side vectors. More can be added subsequently using addEquations(), provided iterations have
   * not yet started. \param augmented_hessian If zero, solve the inhomogeneous equations unmodified. If 1, solve
   * instead the augmented hessian problem. Other values scale the augmented hessian damping.
   */
  explicit LinearEquations(constVectorRefSet rhs, double augmented_hessian = 0,
                           const std::shared_ptr<array::ArrayHandler<Rvector, Qvector>>& handler =
                               array::ArrayHandlerFactory<Rvector, Qvector>::create(),
                           const std::shared_ptr<molpro::Profiler>& profiler = nullptr)
      : IterativeSolver<Rvector, Qvector, Pvector>(handler, profiler) {
    this->m_linear = true;
    this->m_residual_rhs = true;
    this->m_augmented_hessian = augmented_hessian;
    addEquations(rhs);
  }

  explicit LinearEquations(const vectorSet& rhs, double augmented_hessian = 0,
                           const std::shared_ptr<array::ArrayHandler<Rvector, Qvector>>& handler =
                               array::ArrayHandlerFactory<Rvector, Qvector>::create(),
                           const std::shared_ptr<molpro::Profiler>& profiler = nullptr)
      : LinearEquations(constVectorRefSet(rhs.begin(), rhs.end()), augmented_hessian, handler, profiler) {}

  explicit LinearEquations(const Rvector& rhs, double augmented_hessian = 0,
                           const std::shared_ptr<array::ArrayHandler<Rvector, Qvector>>& handler =
                               array::ArrayHandlerFactory<Rvector, Qvector>::create(),
                           const std::shared_ptr<molpro::Profiler>& profiler = nullptr)
      : LinearEquations(constVectorRefSet(1, rhs), augmented_hessian, handler, profiler) {}

  /*!
   * \brief add one or more equations to the set to be solved, by specifying their right-hand-side vector
   * \param rhs right-hand-side vectors to be added
   */
  void addEquations(constVectorRefSet rhs) {
    //   for (const auto &v : rhs) this->m_rhs.push_back(v);
    this->m_rhs.clear();
    this->m_rhs.reserve(rhs.size());
    for (const auto& v : rhs)
      // FIXME Is this meant to be a copy?
      this->m_rhs.emplace_back(this->m_handler->copy(v)); // TODO template-ise these options
    //   molpro::cout << "addEquations makes m_rhs.back()="<<this->m_rhs.back()<<std::endl;
  }
  void addEquations(const std::vector<Rvector>& rhs) { addEquations(vectorSet(rhs.begin(), rhs.end())); }
  void addEquations(const Rvector& rhs) { addEquations(vectorSet(1, rhs)); }

protected:
  bool solveReducedProblem() override {
    iterativesolver::solve_LinearEquations(this->m_solution_x, this->m_eval_xx, this->m_h_xx, this->m_s_xx,
                                           this->m_rhs_x, this->m_n_x, this->m_roots, this->m_augmented_hessian,
                                           this->m_svdThreshold, this->m_verbosity);
    return true;
  }
};

/** @example OptimizeExample.cpp */
/*!
 * \brief A class that optimises a function using a Quasi-Newton or other method
 *
 * Example of simplest use: @include OptimizeExample.cpp
 * @tparam Rvector The class encapsulating solution and residual vectors
 * @tparam Qvector Used internally as a class for storing vectors on backing store
 */
template <class Rvector = std::vector<double>, class Qvector = Rvector>
class Optimize : public IterativeSolver<Rvector, Qvector> {
public:
  using typename IterativeSolver<Rvector, Qvector>::scalar_type;
  using typename IterativeSolver<Rvector, Qvector>::value_type;
  using vectorSet = typename std::vector<Rvector>;                                       ///< Container of vectors
  using vectorRefSet = typename std::vector<std::reference_wrapper<Rvector>>;            ///< Container of vectors
  using constVectorRefSet = typename std::vector<std::reference_wrapper<const Rvector>>; ///< Container of vectors
  using IterativeSolver<Rvector, Qvector>::m_verbosity;
  using IterativeSolver<Rvector, Qvector>::m_values;

  /*!
   * \brief Constructor
   * \param algorithm Allowed values: "L-BFGS","null"
   * \param minimize If false, a maximum, not minimum, will be sought
   */
  explicit Optimize(std::string algorithm = "L-BFGS", bool minimize = true,
                    const std::shared_ptr<array::ArrayHandler<Rvector, Qvector>>& handler =
                        array::ArrayHandlerFactory<Rvector, Qvector>::create(),
                    const std::shared_ptr<molpro::Profiler>& profiler = nullptr)
      : IterativeSolver<Rvector, Qvector>(handler, profiler), m_algorithm(std::move(algorithm)), m_minimize(minimize),
        m_strong_Wolfe(true), m_Wolfe_1(0.0001), m_Wolfe_2(0.9), // recommended values Nocedal and Wright p142
        m_linesearch_tolerance(0.2), m_linesearch_grow_factor(3), m_linesearch_steplength(0),
        m_handler(molpro::linalg::array::ArrayHandlerFactory<Rvector, Qvector>::create()) {
    this->m_linear = false;
    this->m_residual_rhs = false;
    this->m_residual_eigen = false;
    this->m_roots = 1;
    this->m_subspaceMatrixResRes = false;
    this->m_singularity_threshold = 0;
    this->m_orthogonalise_Q = false;
    this->m_exclude_r_from_redundancy_test = true;
    this->m_hermitian = false;
    this->m_qspace.hermitian(false);
  }

protected:
  std::string m_algorithm; ///< which variant of Quasi-Newton or other methods
  bool m_minimize;         ///< whether to minimize or maximize
  mutable std::shared_ptr<array::ArrayHandler<Rvector, Qvector>> m_handler;

public:
  bool m_strong_Wolfe;             /// Whether to use strong or weak Wolfe conditions
  double m_Wolfe_1;                ///< Acceptance parameter for function value
  double m_Wolfe_2;                ///< Acceptance parameter for function gradient
  double m_linesearch_tolerance;   ///< If the predicted line search is within tolerance of 1, don't bother taking it
  double m_linesearch_grow_factor; ///< If the predicted line search step is extrapolation, limit the step to this
                                   ///< factor times the current step
protected:
  double m_linesearch_steplength; ///< the current line search step. Zero means continue with QN
  //  double m_linesearch_quasinewton_steplength; ///< what fraction of the Quasi-Newton step is the current line
  //  search step
  std::unique_ptr<Qvector> m_best_r, m_best_v;
  double m_best_f;

  bool interpolatedMinimum(value_type& x, double& f, value_type x0, value_type x1, double f0, double f1, value_type g0,
                           value_type g1) {
    if (std::abs(2 * f1 - g1 - 2 * f0 - g0) < 1e-10) { // cubic coefficient is zero
      auto c2 = (g1 - g0) / 2;
      if (c2 < 0)
        return false;
      x = x0 + (-0.5 * g0 / c2) * (x1 - x0);
      f = f0 + g0 * x + c2 * x * x;
      return true;
    }
    auto discriminant = (std::pow(3 * f0 - 3 * f1 + g0, 2) + (6 * f0 - 6 * f1 + g0) * g1 + std::pow(g1, 2));
    //    molpro::cout << "discriminant " << discriminant << std::endl;
    if (discriminant < 0)
      return false; // cubic has no turning points

    auto alpham = (2 * f0 - 2 * f1 + g0 + g1 == 0)
                      ? (g0 / (2 * f1 - 2 * f0 - 2 * g1))
                      : (3 * f0 - 3 * f1 + 2 * g0 + g1 - std::sqrt(discriminant)) / (3 * (2 * f0 - 2 * f1 + g0 + g1));
    auto alphap = (2 * f0 - 2 * f1 + g0 + g1 == 0)
                      ? (g0 / (2 * f1 - 2 * f0 - 2 * g1))
                      : (3 * f0 - 3 * f1 + 2 * g0 + g1 + std::sqrt(discriminant)) / (3 * (2 * f0 - 2 * f1 + g0 + g1));
    auto fm = f0 + alpham * (g0 + alpham * (-3 * f0 + 3 * f1 - 2 * g0 - g1 + alpham * (2 * f0 - 2 * f1 + g0 + g1)));
    auto fp = f0 + alphap * (g0 + alphap * (-3 * f0 + 3 * f1 - 2 * g0 - g1 + alphap * (2 * f0 - 2 * f1 + g0 + g1)));
    f = std::min(fm, fp);
    x = x0 + (fm < fp ? alpham : alphap) * (x1 - x0);
    return true;
  }

  bool solveReducedProblem() override {
    auto n = this->m_qspace.size();
    assert(this->m_n_x == n + 1);
    this->m_solution_x.assign(n + 1, 0);
    this->m_solution_x.back() = 1;
    //    molpro::cout << "Optimize::solveReduced Problem n=" << n << std::endl;
    if (n > 0) {

      // first consider whether this point can be taken as the next iteration point, or whether further line-searching
      // is needed
      //      auto step = std::sqrt(this->m_subspaceOverlap(n - 1, n - 1));
      double step = 1 / this->m_qspace.scale_factor(this->m_qspace.size() - 1);
      auto f0 = m_best_f;
      auto f1 = this->m_values.back();
      auto g1 = step * this->m_h_qr[n - 1][0];
      auto g0 = step * m_handler->dot((*m_best_v), this->m_qspace[this->m_qspace.size() - 1]);
      bool Wolfe_1 = f1 <= f0 + m_Wolfe_1 * g0;
      bool Wolfe_2 = m_strong_Wolfe ? g1 >= m_Wolfe_2 * g0 : std::abs(g1) <= m_Wolfe_2 * std::abs(g0);
      if (this->m_verbosity > 1) {
        molpro::cout << "step=" << step << std::endl;
        molpro::cout << "f0=" << f0 << std::endl;
        molpro::cout << "f1=" << f1 << std::endl;
        molpro::cout << " m_Wolfe_1 =" << m_Wolfe_1 << std::endl;
        molpro::cout << " m_Wolfe_1 * g0=" << m_Wolfe_1 * g0 << std::endl;
        molpro::cout << "f0 + m_Wolfe_1 * g0=" << f0 + m_Wolfe_1 * g0 << std::endl;
        molpro::cout << "g0=" << g0 << std::endl;
        molpro::cout << "g1=" << g1 << std::endl;
        molpro::cout << "Wolfe conditions: " << Wolfe_1 << Wolfe_2 << std::endl;
      }
      if (g1 < this->m_thresh or (Wolfe_1 && Wolfe_2))
        goto accept;
      double finterp;
      //      molpro::cout << "before interpolatedMinimum" << std::endl;
      value_type alpha;
      auto interpolated = interpolatedMinimum(alpha, finterp, 0, 1, f0, f1, g0, g1);
      //      molpro::cout << "interpolated: " << interpolated << ", alpha " <<
      //      alpha
      //                   << ", finterp " << finterp << std::endl;
      if (interpolated and ((g0 > 0 and g1 > 0 and alpha > 0) or
                            (g0 < 0 and g1 < 0 and alpha < 1))) // not bracketed, interpolant goes the wrong way
        interpolated = false;
      if (not interpolated or alpha > m_linesearch_grow_factor) {
        if (this->m_verbosity > 1) {
          if (interpolated)
            molpro::cout << "reject interpolated minimum value " << finterp << " at alpha=" << alpha << std::endl;
          else
            molpro::cout << "cubic interpolation did not find a valid minimum" << std::endl;
          molpro::cout << "taking instead step=" << (g0 > 0 ? 1 : -1) * m_linesearch_grow_factor << std::endl;
        }
        alpha = (g0 > 0 ? 1 : -1) * m_linesearch_grow_factor; // expand the search range
      } else if (std::abs(alpha - 1) < m_linesearch_tolerance) {
        if (this->m_verbosity > 1)
          molpro::cout << "Don't bother with linesearch " << alpha << std::endl;
        goto accept; // if we are within spitting distance already, don't bother to make a line step
      } else {
        if (this->m_verbosity > 1)
          molpro::cout << "cubic linesearch interpolant has minimum " << finterp << " at " << alpha << "(absolute step "
                       << (alpha - 1) * step << ")" << std::endl;
      }
      // when we arrive here, we need to do a new line-search step
      //      molpro::cout << "we need to do a new line-search step " << alpha << std::endl;
      if (f1 <= f0) {
        m_linesearch_steplength = (alpha - 1) * step;
        // FIXME make_unique using a copy. Can this be a weak ptr or a reference?
        m_best_r.reset(new Qvector(this->m_current_r.front()));
        m_best_v.reset(new Qvector(this->m_current_v.front()));
        m_best_f = this->m_values.back();
        //        molpro::cout << "setting best to current, with f=" << m_best_f << std::endl;
      } else
        m_linesearch_steplength = alpha * step;

      this->m_nullify_solution_before_update = false;
      return false;
    }
  accept:
    //    molpro::cout << "accept reached" << std::endl;
    m_linesearch_steplength = 0;
    this->m_nullify_solution_before_update = true;
    if (this->m_algorithm == "L-BFGS") {
      for (int aint = this->m_qspace.size() - 1; aint >= 0; aint--) {
        size_t a = std::abs(aint);
        //        molpro::cout << "iterate q_" << a << std::endl;
        this->m_solution_x[a] = -this->m_h_qr[a][0];
        for (auto b = a + 1; b < this->m_qspace.size(); b++)
          this->m_solution_x[a] -= this->m_solution_x[b] * this->m_qspace.action(a, b);
        this->m_solution_x[a] /= this->m_qspace.action(a, a);
      }
    }
    m_best_r.reset(new Qvector(this->m_current_r.front()));
    m_best_v.reset(new Qvector(this->m_current_v.front()));
    m_best_f = this->m_values.back();

    return true;
  }

public:
  virtual bool endIteration(vectorRefSet solution, constVectorRefSet residual) override {
    if (this->m_q_solutions.count(0) == 0) {
      if (m_linesearch_steplength != 0) { // line search
        //        molpro::cout << "*enter endIteration m_linesearch_steplength=" << m_linesearch_steplength <<
        //        std::endl;
        //              molpro::cout << "solution " << solution.front().get() << std::endl;
        // FIXME is this meant to be a copy?
        solution.front().get() = *m_best_r;
        m_handler->axpy(m_linesearch_steplength, this->m_qspace[this->m_qspace.size() - 1], solution.front());
        this->m_values.pop_back();
        this->m_qspace.remove(this->m_qspace.size() - 1);
      } else { // quasi-Newton
        if (m_algorithm == "L-BFGS" and this->m_solution_x.size() > 0) {
          //          molpro::cout << "L-BFGS stage 2" << std::endl;
          //          molpro::cout << "before subtracting rk solution length="
          //                       << std::sqrt(solution.back().get().dot(solution.back().get())) << std::endl;
          //          solution.back().get().axpy(-1, this->m_last_d.back());
          //          molpro::cout << "after subtracting rk solution length="
          //                       << std::sqrt(solution.back().get().dot(solution.back().get())) << std::endl;
          for (size_t a = 0; a < this->m_qspace.size(); a++) {
            //            molpro::cout << "iterate q_" << a << std::endl;
            auto factor = this->m_solution_x[a] -
                          m_handler->dot(this->m_qspace.action(a), solution.back()) / this->m_qspace.action(a, a);
            m_handler->axpy(factor, this->m_qspace[a], solution.back());
            //            molpro::cout << "Q factor " << factor << std::endl;
          }
          //          molpro::cout << "after Q loop solution length=" <<
          //          std::sqrt(solution.back().get().dot(solution.back().get()))
          //                       << std::endl;
          m_handler->axpy(1, *(this->m_best_r), solution.back());
          //          molpro::cout << "after adding rk solution length="
          //                       << std::sqrt(solution.back().get().dot(solution.back().get())) << std::endl;
        }
      }
      //    molpro::cout << "*exit endIteration m_linesearch_steplength=" << m_linesearch_steplength << std::endl;
    }
    return IterativeSolver<Rvector, Qvector>::endIteration(solution, residual);
  }

  virtual bool endIteration(std::vector<Rvector>& solution, const std::vector<Rvector>& residual) override {
    return endIteration(vectorRefSet(solution.begin(), solution.end()),
                        constVectorRefSet(residual.begin(), residual.end()));
  }
  virtual bool endIteration(Rvector& solution, const Rvector& residual) override {
    return endIteration(vectorRefSet(1, solution), constVectorRefSet(1, residual));
  }

public:
  virtual void report() const override {
    if (this->m_verbosity > 0) {
      molpro::cout << "iteration " << this->iterations();
      if (m_linesearch_steplength != 0)
        molpro::cout << ", line search step = " << m_linesearch_steplength;
      if (not this->m_values.empty())
        molpro::cout << ", " << this->m_value_print_name << " = " << this->m_values.back();
      molpro::cout << ", error = " << this->m_errors.front() << std::endl;
    }
  }
};

/** @example DIISexample.cpp */
/*!
 * \brief A class that encapsulates accelerated convergence of non-linear equations
 * through the DIIS or related methods.
 *
 * Example of simplest use: @include DIISexample.cpp
 *
 * @tparam Rvector The class encapsulating solution and residual vectors
 * @tparam Qvector Used internally as a class for storing vectors on backing store
 */
template <class Rvector = std::vector<double>, class Qvector = Rvector>
class DIIS : public IterativeSolver<Rvector, Qvector> {

public:
  using typename IterativeSolver<Rvector, Qvector>::scalar_type;
  using typename IterativeSolver<Rvector, Qvector>::value_type;
  using IterativeSolver<Rvector, Qvector>::m_verbosity;

  /*!
   * \brief DIIS
   */
  DIIS(const std::shared_ptr<array::ArrayHandler<Rvector, Qvector>>& handler =
           array::ArrayHandlerFactory<Rvector, Qvector>::create(),
       const std::shared_ptr<molpro::Profiler>& profiler = nullptr)
      : IterativeSolver<Rvector, Qvector>(handler, profiler) {
    this->m_residual_rhs = false;
    this->m_residual_eigen = false;
    this->m_roots = 1;
    this->m_exclude_r_from_redundancy_test = true;
    this->m_singularity_threshold =
        this->m_svdThreshold; // It does not matter if the submatrix goes a bit singular in DIIS
    this->m_orthogonalise_Q = false;
  }

protected:
  bool solveReducedProblem() override {
    this->m_updateShift.clear();
    this->m_updateShift.push_back(-(1 + std::numeric_limits<double>::epsilon()) *
                                  this->m_h_xx[0]); // TODO check that this is what is really wanted

    if (this->m_roots > 1)
      throw std::logic_error("DIIS does not handle multiple solutions");

    iterativesolver::solve_DIIS(this->m_solution_x, this->m_h_xx, this->m_n_x, this->m_svdThreshold, this->m_verbosity);
    return true;
  }
};

} // namespace linalg
} // namespace molpro

#endif // ITERATIVESOLVER_H<|MERGE_RESOLUTION|>--- conflicted
+++ resolved
@@ -87,17 +87,10 @@
           class Pvector = std::map<size_t, typename Rvector::value_type>>
 class IterativeSolver {
 public:
-<<<<<<< HEAD
   IterativeSolver(const std::shared_ptr<array::ArrayHandler<Rvector, Qvector>>& handler =
                       array::ArrayHandlerFactory<Rvector, Qvector>::create(),
                   std::shared_ptr<molpro::Profiler> profiler = nullptr)
       : // clang-format off
-      m_Pvectors(0),
-=======
-  // clang-format off
-  IterativeSolver(std::shared_ptr<molpro::Profiler> profiler = nullptr
-  ) :
->>>>>>> 6035cd4f
       m_verbosity(0),
       m_thresh(1e-8),
       m_maxIterations(1000),
@@ -744,12 +737,7 @@
         // TODO
       }
       if (not actionOnly and (m_residual_eigen || (m_residual_rhs && m_augmented_hessian > 0)))
-<<<<<<< HEAD
-        // TODO check this is really right for multiroot augmented hessian. The eigenvalue depends on root?
         m_handler->axpy(-this->m_eval_xx[root], solution[kkk], residual[kkk]);
-=======
-        residual[kkk].get().axpy(-this->m_eval_xx[root], solution[kkk]);
->>>>>>> 6035cd4f
       if (not actionOnly and m_residual_rhs)
         m_handler->axpy(-1, this->m_rhs[root], residual[kkk]);
     }
