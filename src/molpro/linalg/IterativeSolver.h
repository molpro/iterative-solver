--- conflicted
+++ resolved
@@ -138,11 +138,8 @@
   mutable std::shared_ptr<molpro::linalg::array::ArrayHandler<T, slowvector>> m_handler;
 public:
   using scalar_type =
-<<<<<<< HEAD
     decltype(m_handler->dot(std::declval<T>(), std::declval<const T&>())); ///< The type of scalar products of vectors
-=======
       decltype(std::declval<Rvector>().dot(std::declval<const Rvector&>())); ///< The type of scalar products of vectors
->>>>>>> 2a61ea2e
   std::shared_ptr<molpro::Profiler> m_profiler;
   /*!
    * \brief Take, typically, a current solution and residual, and return new solution.
