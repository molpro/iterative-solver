--- conflicted
+++ resolved
@@ -86,14 +86,9 @@
       Instance{std::make_unique<LinearEigensystem<Rvector, Qvector, Pvector>>(handlers), profiler, n, comm});
   auto& instance = instances.top();
   instance.solver->set_n_roots(nroot);
-<<<<<<< HEAD
   instance.solver->set_hermitian(hermitian);
-  LinearEigensystemA<Rvector, Qvector, Pvector>* solver_cast =
-      dynamic_cast<LinearEigensystemA<Rvector, Qvector, Pvector>*>(instance.solver.get());
-=======
   LinearEigensystem<Rvector, Qvector, Pvector>* solver_cast =
       dynamic_cast<LinearEigensystem<Rvector, Qvector, Pvector>*>(instance.solver.get());
->>>>>>> ee7fb74e
   if (solver_cast) {
     solver_cast->set_convergence_threshold(1.0e-12);
     solver_cast->propose_rspace_norm_thresh = 1.0e-14;
