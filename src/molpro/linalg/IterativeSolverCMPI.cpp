#include "IterativeSolverC.h"
#include "molpro/ProfilerSingle.h"
#include <memory>
#include <mpi.h>
#include <stack>
#include <string>
#include <tuple>
#ifdef HAVE_PPIDD_H
#include <ppidd.h>
#endif

#include <molpro/linalg/IterativeSolver.h>
#include <molpro/linalg/array/DistrArrayHDF5.h>
#include <molpro/linalg/array/DistrArrayMPI3.h>
#include <molpro/linalg/array/Span.h>
#include <molpro/linalg/array/util/Distribution.h>
#include <molpro/linalg/array/util/gather_all.h>
#include <molpro/linalg/itsolv/ArrayHandlers.h>
#include <molpro/linalg/itsolv/IterativeSolverTemplate.h>
#include <molpro/linalg/itsolv/LinearEigensystemA.h>

using molpro::Profiler;
using molpro::linalg::array::Span;
using molpro::linalg::array::util::gather_all;
using molpro::linalg::itsolv::ArrayHandlers;
using molpro::linalg::itsolv::IterativeSolver;
using molpro::linalg::itsolv::LinearEigensystem;
using molpro::linalg::itsolv::LinearEigensystemA;
using molpro::linalg::itsolv::LinearEquations;
using molpro::linalg::itsolv::NonLinearEquations;
using molpro::linalg::itsolv::Optimize;

using Rvector = molpro::linalg::array::DistrArrayMPI3;
using Qvector = molpro::linalg::array::DistrArrayMPI3;
using Pvector = std::map<size_t, double>;

using vectorP = std::vector<double>;
using molpro::linalg::itsolv::CVecRef;
using molpro::linalg::itsolv::VecRef;

// FIXME Only top solver is active at any one time. This should be documented somewhere.

namespace {
typedef void (*Apply_on_p_fort)(const double*, double*, const size_t, const size_t*);
struct Instance {
  Instance(std::unique_ptr<IterativeSolver<Rvector, Qvector, Pvector>> solver, std::shared_ptr<Profiler> prof,
           size_t dimension, MPI_Comm comm)
      : solver(std::move(solver)), prof(std::move(prof)), dimension(dimension), comm(comm){};
  std::unique_ptr<IterativeSolver<Rvector, Qvector, Pvector>> solver;
  std::shared_ptr<Profiler> prof;
  Apply_on_p_fort apply_on_p_fort;
  size_t dimension;
  MPI_Comm comm;
};
std::stack<Instance> instances;
} // namespace

extern "C" void IterativeSolverLinearEigensystemInitialize(size_t n, size_t nroot, size_t range_begin, size_t range_end,
                                                           double thresh, int verbosity, const char* fname,
                                                           int64_t fcomm, int lmppx) {
  std::shared_ptr<Profiler> profiler = nullptr;
  std::string pname(fname);
  int flag;
  MPI_Initialized(&flag);
  MPI_Comm comm;
  if (!flag) {
#ifdef HAVE_PPIDD_H
    PPIDD_Initialize(0, nullptr, PPIDD_IMPL_DEFAULT);
    comm = MPI_Comm_f2c(PPIDD_Worker_comm());
#else
    MPI_Init(0, nullptr);
    comm = MPI_COMM_WORLD;
#endif
  } else if (lmppx != 0) {
    comm = MPI_COMM_SELF;
  } else {
    // TODO: Check this is safe. Will crash if handle is invalid.
    comm = MPI_Comm_f2c(fcomm);
  }
  // TODO: what if lmppx != 0 ?
  if (!pname.empty()) {
    profiler = molpro::ProfilerSingle::instance(pname, comm);
  }
  int mpi_rank;
  MPI_Comm_rank(comm, &mpi_rank);
  auto handlers = std::make_shared<ArrayHandlers<Rvector, Qvector, Pvector>>();
  instances.emplace(
      Instance{std::make_unique<LinearEigensystemA<Rvector, Qvector, Pvector>>(handlers), profiler, n, comm});
  auto& instance = instances.top();
  instance.solver->set_n_roots(nroot);
  LinearEigensystemA<Rvector, Qvector, Pvector>* solver_cast =
      dynamic_cast<LinearEigensystemA<Rvector, Qvector, Pvector>*>(instance.solver.get());
  if (solver_cast) {
    solver_cast->set_convergence_threshold(1.0e-12);
    solver_cast->propose_rspace_norm_thresh = 1.0e-14;
    solver_cast->set_max_size_qspace(10);
    solver_cast->set_reset_D(50);
    solver_cast->logger->max_trace_level = molpro::linalg::itsolv::Logger::None;
    solver_cast->logger->max_warn_level = molpro::linalg::itsolv::Logger::Error;
    solver_cast->logger->data_dump = false;
  }
  std::vector<Rvector> x;
  std::vector<Rvector> g;
  for (size_t root = 0; root < instance.solver->n_roots(); root++) {
    x.emplace_back(n, comm);
    g.emplace_back(n, comm);
  }
  std::tie(range_begin, range_end) = x[0].distribution().range(mpi_rank);
}

extern "C" void IterativeSolverLinearEquationsInitialize(size_t n, size_t nroot, size_t range_begin, size_t range_end,
                                                         const double* rhs, double aughes, double thresh, int verbosity,
                                                         const char* fname, int64_t fcomm, int lmppx) {
  /*
    std::shared_ptr<Profiler> profiler = nullptr;
    std::string pname(fname);
    int flag;
    MPI_Initialized(&flag);
    MPI_Comm comm;
    if (!flag) {
  #ifdef HAVE_PPIDD_H
      PPIDD_Initialize(0, nullptr, PPIDD_IMPL_DEFAULT);
      comm = MPI_Comm_f2c(PPIDD_Worker_comm());
  #else
      MPI_Init(0, nullptr);
      comm = MPI_COMM_WORLD;
  #endif
    } else if (lmppx != 0) {
      comm = MPI_COMM_SELF;
    } else {
      comm = MPI_Comm_f2c(fcomm);
    }
    if (!pname.empty()) {
      profiler = molpro::ProfilerSingle::instance(pname, comm);
    }
    int mpi_rank;
    MPI_Comm_rank(comm, &mpi_rank);
    auto handlers = std::make_shared<ArrayHandlers<Rvector, Qvector, Pvector>>();
    std::vector<Rvector> rr;
    rr.reserve(nroot);
    for (size_t root = 0; root < nroot; root++) {
      rr.emplace_back(n, comm);
      auto rrrange = rr.back().distribution().range(mpi_rank);
      auto rrn = rrrange.second - rrrange.first;
      rr.back().allocate_buffer(Span<Rvector::value_type>(&const_cast<double*>(rhs)[root * n + rrrange.first], rrn));
    }
    instances.emplace(
        Instance{std::make_unique<LinearEquations<Rvector, Qvector, Pvector>>(rr, handlers, aughes), profiler, n,
  comm}); auto& instance = instances.top(); instance.solver->set_n_roots(nroot);
    //instance.solver->m_thresh = thresh;
    //instance.solver->m_verbosity = verbosity;
    std::tie(range_begin, range_end) = rr[0].distribution().range(mpi_rank);
    */
}

extern "C" void IterativeSolverDIISInitialize(size_t n, size_t range_begin, size_t range_end, double thresh,
                                              int verbosity, const char* fname, int64_t fcomm, int lmppx) {
  /*
    std::shared_ptr<Profiler> profiler = nullptr;
    std::string pname(fname);
    int flag;
    MPI_Initialized(&flag);
    MPI_Comm comm;
    if (!flag) {
  #ifdef HAVE_PPIDD_H
      PPIDD_Initialize(0, nullptr, PPIDD_IMPL_DEFAULT);
      comm = MPI_Comm_f2c(PPIDD_Worker_comm());
  #else
      MPI_Init(0, nullptr);
      comm = MPI_COMM_WORLD;
  #endif
    } else if (lmppx != 0) {
      comm = MPI_COMM_SELF;
    } else {
      comm = MPI_Comm_f2c(fcomm);
    }
    if (!pname.empty()) {
      profiler = molpro::ProfilerSingle::instance(pname, comm);
    }
    int mpi_rank;
    MPI_Comm_rank(comm, &mpi_rank);
    auto handlers = std::make_shared<ArrayHandlers<Rvector, Qvector, Pvector>>();
    instances.emplace(Instance{std::make_unique<DIIS<Rvector, Qvector, Pvector>>(handlers), profiler, n, comm});
    auto& instance = instances.top();
    //instance.solver->m_thresh = thresh;
    //instance.solver->m_verbosity = verbosity;
    Rvector x(n, comm);
    std::tie(range_begin, range_end) = x.distribution().range(mpi_rank);
    */
}

extern "C" void IterativeSolverOptimizeInitialize(size_t n, size_t range_begin, size_t range_end, double thresh,
                                                  int verbosity, char* algorithm, int minimize, const char* fname,
                                                  int64_t fcomm, int lmppx) {
  /*
    std::shared_ptr<Profiler> profiler = nullptr;
    std::string pname(fname);
    int flag;
    MPI_Initialized(&flag);
    MPI_Comm comm;
    if (!flag) {
  #ifdef HAVE_PPIDD_H
      PPIDD_Initialize(0, nullptr, PPIDD_IMPL_DEFAULT);
      comm = MPI_Comm_f2c(PPIDD_Worker_comm());
  #else
      MPI_Init(0, nullptr);
      comm = MPI_COMM_WORLD;
  #endif
    } else if (lmppx != 0) {
      comm = MPI_COMM_SELF;
    } else {
      comm = MPI_Comm_f2c(fcomm);
    }
    if (!pname.empty()) {
      profiler = molpro::ProfilerSingle::instance(pname, comm);
    }
    int mpi_rank;
    MPI_Comm_rank(comm, &mpi_rank);
    auto handlers = std::make_shared<ArrayHandlers<Rvector, Qvector, Pvector>>();
    if (*algorithm)
      instances.emplace(
          Instance{std::make_unique<Optimize<Rvector, Qvector, Pvector>>(handlers, algorithm, minimize != 0), profiler,
  n, comm}); else instances.emplace(Instance{std::make_unique<Optimize<Rvector, Qvector, Pvector>>(handlers), profiler,
  n, comm}); auto& instance = instances.top(); instance.solver->set_n_roots(1);
    //instance.solver->m_thresh = thresh;
    //instance.solver->m_verbosity = verbosity;
    Rvector x(n, comm);
    std::tie(range_begin, range_end) = x.distribution().range(mpi_rank);
    */
}

extern "C" void IterativeSolverFinalize() { instances.pop(); }

extern "C" size_t IterativeSolverAddValue(double value, double* parameters, double* action, int sync, int lmppx) {
  /*  auto& instance = instances.top();
    MPI_Comm ccomm = (lmppx != 0) ? MPI_COMM_SELF : instance.comm;
    int mpi_rank;
    MPI_Comm_rank(ccomm, &mpi_rank);
    Rvector ccc(instance.dimension, ccomm);
    auto ccrange = ccc.distribution().range(mpi_rank);
    auto ccn = ccrange.second - ccrange.first;
    ccc.allocate_buffer(Span<typename Rvector::value_type>(&parameters[ccrange.first], ccn));
    Rvector ggg(instance.dimension, ccomm);
    auto ggrange = ggg.distribution().range(mpi_rank);
    auto ggn = ggrange.second - ggrange.first;
    ggg.allocate_buffer(Span<typename Rvector::value_type>(&action[ggrange.first], ggn));
    size_t working_set_size =
        static_cast<Optimize<Rvector, Qvector>*>(instance.solver.get())->addValue(ccc, value, ggg) ? 1 : 0;
    if (sync) { // throw an error if communicator was not passed?
      gather_all(ccc.distribution(), ccomm, &parameters[0]);
      gather_all(ggg.distribution(), ccomm, &action[0]);
    }
    return working_set_size;*/
  return 0;
}

extern "C" size_t IterativeSolverAddVector(double* parameters, double* action,  int sync,
                                           int lmppx) {
  std::vector<Rvector> cc, gg;
  auto& instance = instances.top();
  if (instance.prof != nullptr)
    instance.prof->start("AddVector");
  cc.reserve(instance.solver->n_roots()); // TODO: should that be size of working set instead?
  gg.reserve(instance.solver->n_roots());
  MPI_Comm ccomm = (lmppx != 0) ? MPI_COMM_SELF : instance.comm;
  int mpi_rank;
  MPI_Comm_rank(ccomm, &mpi_rank);
  for (size_t root = 0; root < instance.solver->n_roots(); root++) {
    cc.emplace_back(instance.dimension, ccomm);
    auto ccrange = cc.back().distribution().range(mpi_rank);
    auto ccn = ccrange.second - ccrange.first;
    cc.back().allocate_buffer(
        Span<typename Rvector::value_type>(&parameters[root * instance.dimension + ccrange.first], ccn));
    gg.emplace_back(instance.dimension, ccomm);
    auto ggrange = gg.back().distribution().range(mpi_rank);
    auto ggn = ggrange.second - ggrange.first;
    gg.back().allocate_buffer(
        Span<typename Rvector::value_type>(&action[root * instance.dimension + ggrange.first], ggn));
  }
  if (instance.prof != nullptr)
    instance.prof->start("AddVector:Update");
  size_t working_set_size = instance.solver->add_vector(cc, gg);
  if (instance.prof != nullptr)
    instance.prof->stop("AddVector:Update");

  if (instance.prof != nullptr)
    instance.prof->start("AddVector:Sync");
  for (size_t root = 0; root < instance.solver->n_roots(); root++) {
    if (sync) {
      gather_all(cc[root].distribution(), ccomm, &parameters[root * instance.dimension]);
      gather_all(gg[root].distribution(), ccomm, &action[root * instance.dimension]);
    }
<<<<<<< HEAD
=======
    if (ccp.size() > 0) {
      for (size_t i = 0; i < ccp[0].size(); i++)
        parametersP[root * ccp[0].size() + i] = ccp[root][i];
    }
>>>>>>> 7a5b8487
  }
  if (instance.prof != nullptr)
    instance.prof->stop("AddVector:Sync");
  if (mpi_rank == 0)
    instance.solver->report();
  if (instance.prof != nullptr)
    instance.prof->stop("AddVector");
  return working_set_size;
}

extern "C" void IterativeSolverSolution(int nroot, int* roots, double* parameters, double* action, int sync,
                                        int lmppx) {
  std::vector<Rvector> cc, gg;
  auto& instance = instances.top();
  if (instance.prof != nullptr)
    instance.prof->start("Solution");
  cc.reserve(instance.solver->n_roots());
  gg.reserve(instance.solver->n_roots());
  MPI_Comm ccomm = (lmppx != 0) ? MPI_COMM_SELF : instance.comm;
  int mpi_rank;
  MPI_Comm_rank(ccomm, &mpi_rank);
  for (size_t root = 0; root < instance.solver->n_roots(); root++) {
    cc.emplace_back(instance.dimension, ccomm);
    auto ccrange = cc.back().distribution().range(mpi_rank);
    auto ccn = ccrange.second - ccrange.first;
    cc.back().allocate_buffer(
        Span<typename Rvector::value_type>(&parameters[root * instance.dimension + ccrange.first], ccn));
    gg.emplace_back(instance.dimension, ccomm);
    auto ggrange = gg.back().distribution().range(mpi_rank);
    auto ggn = ggrange.second - ggrange.first;
    gg.back().allocate_buffer(
        Span<typename Rvector::value_type>(&action[root * instance.dimension + ggrange.first], ggn));
  }
  const std::vector<int> croots(roots, roots + nroot);
  if (instance.prof != nullptr)
    instance.prof->start("Solution:Call");
  instance.solver->solution(croots, cc, gg);
  if (instance.prof != nullptr)
    instance.prof->stop("Solution:Call");

  if (instance.prof != nullptr)
    instance.prof->start("Solution:Sync");
  for (size_t root = 0; root < instance.solver->n_roots(); root++) {
    if (sync) {
      gather_all(cc[root].distribution(), ccomm, &parameters[root * instance.dimension]);
      gather_all(gg[root].distribution(), ccomm, &action[root * instance.dimension]);
    }
  }
  if (instance.prof != nullptr)
    instance.prof->stop("Solution:Sync");
  if (mpi_rank == 0)
    instance.solver->report();
  if (instance.prof != nullptr)
    instance.prof->stop("Solution");
}

extern "C" int IterativeSolverEndIteration(double* solution, double* residual, double* error, int sync, int lmppx) {
  std::vector<Rvector> cc, gg;
  auto& instance = instances.top();
  if (instance.prof != nullptr)
    instance.prof->start("EndIter");
  cc.reserve(instance.solver->n_roots());
  gg.reserve(instance.solver->n_roots());
  MPI_Comm ccomm = (lmppx != 0) ? MPI_COMM_SELF : instance.comm;
  int mpi_rank;
  MPI_Comm_rank(ccomm, &mpi_rank);
  for (size_t root = 0; root < instance.solver->n_roots(); root++) {
    cc.emplace_back(instance.dimension, ccomm);
    auto ccrange = cc.back().distribution().range(mpi_rank);
    auto ccn = ccrange.second - ccrange.first;
    cc.back().allocate_buffer(
        Span<typename Rvector::value_type>(&solution[root * instance.dimension + ccrange.first], ccn));
    gg.emplace_back(instance.dimension, ccomm);
    auto ggrange = gg.back().distribution().range(mpi_rank);
    auto ggn = ggrange.second - ggrange.first;
    gg.back().allocate_buffer(
        Span<typename Rvector::value_type>(&residual[root * instance.dimension + ggrange.first], ggn));
  }
  if (instance.prof != nullptr)
    instance.prof->start("EndIter:Call");
  int result = instance.solver->end_iteration(cc, gg);
  if (instance.prof != nullptr)
    instance.prof->stop("EndIter:Call");
  if (instance.prof != nullptr)
    instance.prof->start("AddVector:Sync");
  for (size_t root = 0; root < instance.solver->n_roots(); root++) {
    if (sync) {
      gather_all(cc[root].distribution(), ccomm, &solution[root * instance.dimension]);
      gather_all(gg[root].distribution(), ccomm, &residual[root * instance.dimension]);
    }
  }
  if (instance.prof != nullptr)
    instance.prof->stop("AddVector:Sync");
  /*for (size_t root = 0; root < instance.solver->n_roots(); root++) {
    error[root] = instance.solver->errors()[root];
  }*/
  if (instance.prof != nullptr)
    instance.prof->stop("EndIter");
  return result;
}

void apply_on_p_c(const std::vector<vectorP>& pvectors, const CVecRef<Pvector>& pspace, const VecRef<Rvector>& action) {
  auto& instance = instances.top();
  MPI_Comm ccomm =
      instance.comm; // TODO: not checking for MPI_COMM_SELF! Should lmppx be passed once and kept in instance?
  int mpi_rank, mpi_size;
  MPI_Comm_rank(ccomm, &mpi_rank);
  MPI_Comm_size(ccomm, &mpi_size);
  std::vector<size_t> ranges;
  ranges.reserve(instance.solver->working_set().size() * 2);
  for (size_t k = 0; k < instance.solver->working_set().size(); ++k) {
    auto range = action[k].get().distribution().range(mpi_rank);
    ranges.push_back(range.first);
    ranges.push_back(range.second);
  }
  size_t w_set_size = instance.solver->working_set().size();
  // TODO: if pvectors are an array of arrays, data will be contiguous in memory and no copying will be needed
  std::vector<double> pvecs_to_send;
  for (size_t i = 0; i < pvectors.size(); i++) {
    for (auto j : pvectors[i]) {
      pvecs_to_send.push_back(j);
    }
  }
  // instance.apply_on_p_fort(w_set_size, pvectors.front().data(), &(*action.front().get().local_buffer())[0],
  //                         ranges.data());
  instance.apply_on_p_fort(pvecs_to_send.data(), &(*action.front().get().local_buffer())[0], w_set_size, ranges.data());
}

extern "C" size_t IterativeSolverAddP(size_t nP, const size_t* offsets, const size_t* indices,
                                      const double* coefficients, const double* pp, double* parameters, double* action,
                                      int sync, int lmppx,
                                      void (*func)(const double*, double*, const size_t, const size_t*)) {
  std::vector<Rvector> cc, gg;
  auto& instance = instances.top();
  instance.apply_on_p_fort = func;
  if (instance.prof != nullptr)
    instance.prof->start("AddP");
  cc.reserve(instance.solver->n_roots());
  gg.reserve(instance.solver->n_roots());
  MPI_Comm ccomm = (lmppx != 0) ? MPI_COMM_SELF : instance.comm;
  int mpi_rank;
  MPI_Comm_rank(ccomm, &mpi_rank);
  for (size_t root = 0; root < instance.solver->n_roots(); root++) {
    cc.emplace_back(instance.dimension, ccomm);
    auto ccrange = cc.back().distribution().range(mpi_rank);
    auto ccn = ccrange.second - ccrange.first;
    cc.back().allocate_buffer(Span<Rvector::value_type>(&parameters[root * instance.dimension + ccrange.first], ccn));
    gg.emplace_back(instance.dimension, ccomm);
    auto ggrange = gg.back().distribution().range(mpi_rank);
    auto ggn = ggrange.second - ggrange.first;
    gg.back().allocate_buffer(Span<Rvector::value_type>(&action[root * instance.dimension + ggrange.first], ggn));
  }
  std::vector<Pvector> Pvectors;
  Pvectors.reserve(nP);
  for (size_t p = 0; p < nP; p++) {
    // std::map<size_t, Rvector::value_type> ppp;
    Pvector ppp;
    for (size_t k = offsets[p]; k < offsets[p + 1]; k++)
      ppp.insert(std::pair<size_t, Rvector::value_type>(indices[k], coefficients[k]));
    Pvectors.emplace_back(ppp);
  }
  using vectorP = std::vector<double>;
  using molpro::linalg::itsolv::CVecRef;
  using molpro::linalg::itsolv::VecRef;
  std::function<void(const std::vector<vectorP>&, const CVecRef<Pvector>&, const VecRef<Rvector>&)> apply_on_p =
      apply_on_p_c;
  if (instance.prof != nullptr)
    instance.prof->start("AddP:Call");
<<<<<<< HEAD
  size_t working_set_size = instance.solver->add_p(molpro::linalg::itsolv::cwrap(Pvectors),
                                              Span<Rvector::value_type>(&const_cast<double*>(pp)[0],
                                                                         (instance.solver->dimensions().oP+nP)*nP),
                                              molpro::linalg::itsolv::wrap(cc),
                                              molpro::linalg::itsolv::wrap(gg), apply_on_p);
=======
  size_t working_set_size = instance.solver->add_p(
      molpro::linalg::itsolv::cwrap(Pvectors),
      Span<Rvector::value_type>(&const_cast<double*>(pp)[0], (instance.solver->dimensions().oP + nP) * nP),
      molpro::linalg::itsolv::wrap(cc), molpro::linalg::itsolv::wrap(gg), ccp, apply_on_p);
>>>>>>> 7a5b8487
  if (instance.prof != nullptr)
    instance.prof->stop("AddP:Call");
  if (instance.prof != nullptr)
    instance.prof->start("AddP:Sync");
  for (size_t root = 0; root < instance.solver->n_roots(); root++) { //! TODO: should be working_set()?
    if (sync) {
      gather_all(cc[root].distribution(), ccomm, &parameters[root * instance.dimension]);
      gather_all(gg[root].distribution(), ccomm, &action[root * instance.dimension]);
    }
<<<<<<< HEAD
=======
    if (ccp.size() > 0) {
      for (size_t i = 0; i < ccp[0].size(); i++)
        parametersP[root * ccp[0].size() + i] = ccp[root][i];
    }
>>>>>>> 7a5b8487
  }
  if (instance.prof != nullptr)
    instance.prof->stop("AddP:Sync");
  if (instance.prof != nullptr)
    instance.prof->stop("AddP");
  return working_set_size;
}

extern "C" void IterativeSolverEigenvalues(double* eigenvalues) {
  auto& instance = instances.top();
  size_t k = 0;
  LinearEigensystemA<Rvector, Qvector, Pvector>* solver_cast =
      dynamic_cast<LinearEigensystemA<Rvector, Qvector, Pvector>*>(instance.solver.get());
  if (solver_cast) {
    for (const auto& e : solver_cast->eigenvalues())
      eigenvalues[k++] = e;
  }
}

extern "C" void IterativeSolverWorkingSetEigenvalues(double* eigenvalues) {
  auto& instance = instances.top();
  size_t k = 0;
  LinearEigensystemA<Rvector, Qvector, Pvector>* solver_cast =
      dynamic_cast<LinearEigensystemA<Rvector, Qvector, Pvector>*>(instance.solver.get());
  if (solver_cast) {
    for (const auto& e : solver_cast->working_set_eigenvalues())
      eigenvalues[k++] = e;
  }
}

extern "C" size_t IterativeSolverSuggestP(const double* solution, const double* residual, size_t maximumNumber,
                                          double threshold, size_t* indices, int lmppx) {
  std::vector<Rvector> cc, gg;
  auto& instance = instances.top();
  if (instance.prof != nullptr)
    instance.prof->start("EndIter");
  cc.reserve(instance.solver->n_roots());
  gg.reserve(instance.solver->n_roots());
  MPI_Comm ccomm = (lmppx != 0) ? MPI_COMM_SELF : instance.comm;
  int mpi_rank;
  MPI_Comm_rank(ccomm, &mpi_rank);
  for (size_t root = 0; root < instance.solver->n_roots(); root++) {
    cc.emplace_back(instance.dimension, ccomm);
    auto ccrange = cc.back().distribution().range(mpi_rank);
    auto ccn = ccrange.second - ccrange.first;
    cc.back().allocate_buffer(
        Span<Rvector::value_type>(&const_cast<double*>(solution)[root * instance.dimension + ccrange.first], ccn));
    gg.emplace_back(instance.dimension, ccomm);
    auto ggrange = gg.back().distribution().range(mpi_rank);
    auto ggn = ggrange.second - ggrange.first;
    gg.back().allocate_buffer(
        Span<Rvector::value_type>(&const_cast<double*>(residual)[root * instance.dimension + ggrange.first], ggn));
  }
  auto result = instance.solver->suggest_p(molpro::linalg::itsolv::cwrap(cc), molpro::linalg::itsolv::cwrap(gg),
                                           maximumNumber, threshold);
  for (size_t i = 0; i < result.size(); i++) {
    indices[i] = result[i];
  }
  return result.size();
}

extern "C" void IterativeSolverPrintStatistics() { molpro::cout << instances.top().solver->statistics() << std::endl; }<|MERGE_RESOLUTION|>--- conflicted
+++ resolved
@@ -290,13 +290,6 @@
       gather_all(cc[root].distribution(), ccomm, &parameters[root * instance.dimension]);
       gather_all(gg[root].distribution(), ccomm, &action[root * instance.dimension]);
     }
-<<<<<<< HEAD
-=======
-    if (ccp.size() > 0) {
-      for (size_t i = 0; i < ccp[0].size(); i++)
-        parametersP[root * ccp[0].size() + i] = ccp[root][i];
-    }
->>>>>>> 7a5b8487
   }
   if (instance.prof != nullptr)
     instance.prof->stop("AddVector:Sync");
@@ -465,18 +458,11 @@
       apply_on_p_c;
   if (instance.prof != nullptr)
     instance.prof->start("AddP:Call");
-<<<<<<< HEAD
   size_t working_set_size = instance.solver->add_p(molpro::linalg::itsolv::cwrap(Pvectors),
                                               Span<Rvector::value_type>(&const_cast<double*>(pp)[0],
                                                                          (instance.solver->dimensions().oP+nP)*nP),
                                               molpro::linalg::itsolv::wrap(cc),
                                               molpro::linalg::itsolv::wrap(gg), apply_on_p);
-=======
-  size_t working_set_size = instance.solver->add_p(
-      molpro::linalg::itsolv::cwrap(Pvectors),
-      Span<Rvector::value_type>(&const_cast<double*>(pp)[0], (instance.solver->dimensions().oP + nP) * nP),
-      molpro::linalg::itsolv::wrap(cc), molpro::linalg::itsolv::wrap(gg), ccp, apply_on_p);
->>>>>>> 7a5b8487
   if (instance.prof != nullptr)
     instance.prof->stop("AddP:Call");
   if (instance.prof != nullptr)
@@ -486,13 +472,6 @@
       gather_all(cc[root].distribution(), ccomm, &parameters[root * instance.dimension]);
       gather_all(gg[root].distribution(), ccomm, &action[root * instance.dimension]);
     }
-<<<<<<< HEAD
-=======
-    if (ccp.size() > 0) {
-      for (size_t i = 0; i < ccp[0].size(); i++)
-        parametersP[root * ccp[0].size() + i] = ccp[root][i];
-    }
->>>>>>> 7a5b8487
   }
   if (instance.prof != nullptr)
     instance.prof->stop("AddP:Sync");
