--- conflicted
+++ resolved
@@ -148,17 +148,9 @@
       scale_factor = 1 / std::sqrt(rr + dd - 2 * rd);
       diff_factor = 1;
     } else {
-<<<<<<< HEAD
       auto dd = m_handler->dot(oldvector, oldvector);
       auto rd = m_handler->dot(vector, oldvector);
-      //      molpro::cout << "dd="<<dd<<std::endl;
-      //      molpro::cout << "rd="<<rd<<std::endl;
-      //      molpro::cout << "rr="<<rr<<std::endl;
-=======
-      auto dd = oldvector.dot(oldvector);
-      auto rd = vector.dot(oldvector);
       //      std::cout << "dd-1=" << dd - 1 << ", rr-1=" << rr - 1 << ", rd-1=" << rd - 1 << std::endl;
->>>>>>> f5261d2f
       diff_factor = orthogonalise ? rr / rd : 1;
       auto norm = std::sqrt(std::max(rr - 2 * diff_factor * rd + diff_factor * diff_factor * dd, (decltype(rr))0));
       if (norm == 0) { // let linear dependence code deal with this exceptional case later
