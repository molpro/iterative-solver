#ifndef LINEARALGEBRA_SRC_MOLPRO_LINALG_Q_H_
#define LINEARALGEBRA_SRC_MOLPRO_LINALG_Q_H_
#include <cmath>
#include <map>
#include <memory>
#include <molpro/linalg/iterativesolver/P.h>
//#include <molpro/iostream.h>
#include <vector>

namespace molpro {
namespace linalg {
namespace iterativesolver {

/*!
 * @brief A class holding a Q space
 * @tparam Rvector In-memory vectors. New instances will not be created.
 * @tparam Qvector Out-of memory vectors to be used for storing the space.
 * @tparam Pvector Containers that specify a P-space member
 */
template <class Rvector, class Qvector = Rvector, class Pvector = std::map<size_t, typename Rvector::value_type>>
class Q {
<<<<<<< HEAD
  using ArrayHandlerFactory = molpro::linalg::array::ArrayHandlerFactory<Rvector, Qvector>;
  using ArrayHandler = molpro::linalg::array::ArrayHandler<Rvector, Qvector>;
  mutable std::shared_ptr<ArrayHandler> m_handler;
  using scalar_type = decltype(
      m_handler->dot(std::declval<Rvector>(), std::declval<const Rvector&>())); ///< The type of scalar products of vectors
=======
  using scalar_type =
      decltype(std::declval<Rvector>().dot(std::declval<const Rvector&>())); ///< The type of scalar products of vectors
>>>>>>> 74a1abe4
  using key_type = int;
  bool m_hermitian;
  std::map<key_type, std::map<key_type, scalar_type>> m_metric;
  std::map<key_type, std::map<key_type, scalar_type>> m_action;
  std::map<key_type, std::map<key_type, scalar_type>> m_action_action;
  std::map<key_type, std::vector<scalar_type>> m_rhs;
  key_type m_index = 0;
  std::map<key_type, Qvector> m_vectors;
  std::map<key_type, Qvector> m_actions;
  const P<Pvector>& m_pspace;
  std::map<key_type, std::vector<scalar_type>> m_metric_pspace;
  std::map<key_type, std::vector<scalar_type>> m_action_pspace;
  std::vector<key_type> m_keys;
  std::map<key_type, typename Rvector::value_type> m_scale_factors, m_diff_factors;

public:
  Q(const P<Pvector>& pspace, bool hermitian = false) : m_hermitian(hermitian), m_pspace(pspace),
     m_handler(ArrayHandlerFactory::create()) {}

  const scalar_type& metric(size_t i, size_t j) const { return m_metric.at(m_keys[i]).at(m_keys[j]); }

  const scalar_type& action(size_t i, size_t j) const { return m_action.at(m_keys[i]).at(m_keys[j]); }
  const scalar_type& action_action(size_t i, size_t j) const { return m_action_action.at(m_keys[i]).at(m_keys[j]); }

  const std::vector<scalar_type>& rhs(size_t i) const { return m_rhs.at(m_keys[i]); }

  const std::vector<scalar_type>& metric_pspace(size_t i) const { return m_metric_pspace.at(m_keys[i]); }
  const std::vector<scalar_type>& action_pspace(size_t i) const { return m_action_pspace.at(m_keys[i]); }

  size_t size() const { return m_vectors.size(); }

  const Qvector& operator[](size_t i) const { return m_vectors.at(m_keys[i]); }
  const Qvector& action(size_t i) const { return m_actions.at(m_keys[i]); }

  const typename Rvector::value_type scale_factor(size_t i) const { return m_scale_factors.at(m_keys[i]); }

public:
  /*!
   * @brief Obtain all of the keys that index vectors in the Q space.
   * If the Q space is modified such that vectors change their position, the key of the vector will never change.
   * @return
   */
  std::vector<key_type> keys() const {
    std::vector<key_type> result;
    for (const auto& vi : m_vectors)
      result.push_back(vi.first);
    return result;
  }

public:
  /*!
   * @brief  Assert or test whether the underlying kernel matrix in linear problems is hermitian.
   * @param hermitian The new state
   * @return The previous state
   */
  bool hermitian(bool hermitian = true) {
    auto old = m_hermitian;
    m_hermitian = hermitian;
    return old;
  }

  /*!
   * @brief Add a new vector to the Q space. Also compute and store the new elements of the QQ overlap and action
   * matrices, and overlap and interaction with P space.
   * @param vector
   * @param action
   * @param rhs
   * @param resres If true, action matrix will be action.action instead of vector.action
   */
  void add(const Rvector& vector, const Rvector& action, const std::vector<Qvector>& rhs, bool resres = false) {
    for (const auto& vi : (resres ? m_actions : m_vectors)) {
      m_metric[m_index][vi.first] = m_metric[vi.first][m_index] = m_handler->dot(vector, vi.second);
      m_action[vi.first][m_index] = m_handler->dot(action, vi.second);
    }
    for (const auto& vi : m_actions) {
      m_action_action[m_index][vi.first] = m_action_action[vi.first][m_index] = m_handler->dot(action, vi.second);
    }
    for (const auto& vi : m_actions) {
      const auto& i = vi.first;
      if (m_hermitian)
        m_action[m_index][i] = m_action[i][m_index];
      else
        m_action[m_index][i] = resres ? m_handler->dot(action, vi.second) : m_handler->dot(vector, vi.second);
    }
    m_metric[m_index][m_index] = m_handler->dot(vector, vector);
    m_action[m_index][m_index] = resres ? m_handler->dot(action, action) : m_handler->dot(vector, action);
    m_action_action[m_index][m_index] = m_handler->dot(action, action); // TODO retire this
    m_metric_pspace[m_index] = std::vector<scalar_type>(m_pspace.size());
    m_action_pspace[m_index] = std::vector<scalar_type>(m_pspace.size());
    for (auto i = 0; i < m_pspace.size(); i++) {
      m_metric_pspace[m_index][i] = vector.dot(m_pspace[i]);
      m_action_pspace[m_index][i] = action.dot(m_pspace[i]);
    }
    m_rhs[m_index] = std::vector<scalar_type>();
    for (const auto& rhs1 : rhs)
      m_rhs[m_index].push_back(m_handler->dot(vector, rhs1));
    m_vectors.emplace(std::make_pair(m_index, Qvector{vector}));
    m_actions.emplace(std::make_pair(m_index, Qvector{action}));
    m_index++;
    m_keys = keys();
  }

  /*!
   * @brief Add a new vector to the Q space formed as the normalised difference of two vectors
   * @param vector
   * @param action
   * @param oldvector
   * @param oldaction
   * @param rhs
   * @param resres If true, action matrix will be action.action instead of vector.action
   * @param orthogonalise If true, the new vector will be orthogonal to vector
   * @return The scale factor applied to make the new vector length 1
   */
<<<<<<< HEAD
  scalar_type add(const Rvector& vector, const Rvector& action, const Qvector& oldvector,
                  const Qvector& oldaction, const std::vector<Qvector>& rhs, bool resres = false,
                  bool orthogonalise = true) {
    auto rr = m_handler->dot(vector, vector);
=======
  scalar_type add(const Rvector& vector, const Rvector& action, const Qvector& oldvector, const Qvector& oldaction,
                  const std::vector<Qvector>& rhs, bool resres = false, bool orthogonalise = true) {
    auto rr = vector.dot(vector);
>>>>>>> 74a1abe4
    typename Rvector::value_type scale_factor, diff_factor;
    if (resres) {
      rr = m_handler->dot(action, action);
      auto dd = m_handler->dot(oldaction, oldaction);
      auto rd = m_handler->dot(action, oldaction);
      scale_factor = 1 / std::sqrt(rr + dd - 2 * rd);
      diff_factor = scale_factor;
    } else {
      auto dd = m_handler->dot(oldvector, oldvector);
      auto rd = m_handler->dot(vector, oldvector);
      //      molpro::cout << "dd="<<dd<<std::endl;
      //      molpro::cout << "rd="<<rd<<std::endl;
      //      molpro::cout << "rr="<<rr<<std::endl;
      diff_factor = orthogonalise ? rr / rd : 1;
      auto norm = std::sqrt(std::max(rr - 2 * diff_factor * rd + diff_factor * diff_factor * dd, (decltype(rr))0));
      if (norm == 0) { // let linear dependence code deal with this exceptional case later
        scale_factor = 1;
      } else {
        scale_factor = 1 / norm;
      }
    }
    //    molpro::cout << "Q.add difference, alpha=" << alpha << ", beta=" << beta << std::endl;
    //    molpro::cout << "dd=" << dd << ", rr=" << rr
    //                 << ", rd=" << rd << std::endl;
    auto& v = const_cast<Rvector&>(vector);
    auto& a = const_cast<Rvector&>(action);
    v.scal(scale_factor);
    v.axpy(-diff_factor * scale_factor, oldvector);
    a.scal(scale_factor);
    a.axpy(-diff_factor * scale_factor, oldaction);
    m_scale_factors[m_index] = scale_factor;
    m_diff_factors[m_index] = diff_factor;
    add(v, a, rhs, resres);
    v.axpy(diff_factor * scale_factor, oldvector);
    v.scal(1 / scale_factor);
    a.axpy(diff_factor * scale_factor, oldaction);
    a.scal(1 / scale_factor);
//    std::cout << "created Q, scale_factor=" << scale_factor << std::endl;
    return scale_factor;
  }

  /*!
   * @brief Refresh stored interactions with P space. Must be called whenever the P space is changed.
   * @param workspace is used as scratch space, and its contents are undefined on exit unless the P space is null.
   */
  void refreshP(Rvector& workspace) {
    for (const auto& vi : m_vectors) {
      const auto& i = vi.first;
      m_metric_pspace[i].resize(m_pspace.size());
      m_action_pspace[i].resize(m_pspace.size());
      workspace = m_vectors[i];
      for (auto j = 0; j < m_pspace.size(); j++) {
        m_metric_pspace[i][j] = workspace.dot(m_pspace[j]);
      }
      workspace = m_actions[i];
      for (auto j = 0; j < m_pspace.size(); j++) {
        m_action_pspace[i][j] = workspace.dot(m_pspace[j]);
      }
    }
  }

  /*!
   * @brief Remove a vector from the Q space
   * @param index
   */
  void remove(const size_t seq) {
    if (m_keys.size() <= seq)
      throw std::runtime_error("non-existent vector to erase");
    auto index = m_keys[seq];
    if (m_vectors.erase(index) != 1)
      throw std::runtime_error("non-existent vector to erase");
    if (m_actions.erase(index) != 1)
      throw std::runtime_error("non-existent vector to erase");
    m_metric.erase(index);
    m_action.erase(index);
    m_rhs.erase(index);
    for (const auto& vi : m_vectors) {
      const auto& i = vi.first;
      m_metric[i].erase(index);
      m_action[i].erase(index);
    }
    m_metric_pspace.erase(index);
    m_action_pspace.erase(index);
    m_keys = keys();
  }
};
} // namespace iterativesolver
} // namespace linalg
} // namespace molpro

#endif // LINEARALGEBRA_SRC_MOLPRO_LINALG_Q_H_<|MERGE_RESOLUTION|>--- conflicted
+++ resolved
@@ -19,16 +19,11 @@
  */
 template <class Rvector, class Qvector = Rvector, class Pvector = std::map<size_t, typename Rvector::value_type>>
 class Q {
-<<<<<<< HEAD
   using ArrayHandlerFactory = molpro::linalg::array::ArrayHandlerFactory<Rvector, Qvector>;
   using ArrayHandler = molpro::linalg::array::ArrayHandler<Rvector, Qvector>;
   mutable std::shared_ptr<ArrayHandler> m_handler;
   using scalar_type = decltype(
       m_handler->dot(std::declval<Rvector>(), std::declval<const Rvector&>())); ///< The type of scalar products of vectors
-=======
-  using scalar_type =
-      decltype(std::declval<Rvector>().dot(std::declval<const Rvector&>())); ///< The type of scalar products of vectors
->>>>>>> 74a1abe4
   using key_type = int;
   bool m_hermitian;
   std::map<key_type, std::map<key_type, scalar_type>> m_metric;
@@ -142,16 +137,9 @@
    * @param orthogonalise If true, the new vector will be orthogonal to vector
    * @return The scale factor applied to make the new vector length 1
    */
-<<<<<<< HEAD
-  scalar_type add(const Rvector& vector, const Rvector& action, const Qvector& oldvector,
-                  const Qvector& oldaction, const std::vector<Qvector>& rhs, bool resres = false,
-                  bool orthogonalise = true) {
-    auto rr = m_handler->dot(vector, vector);
-=======
   scalar_type add(const Rvector& vector, const Rvector& action, const Qvector& oldvector, const Qvector& oldaction,
                   const std::vector<Qvector>& rhs, bool resres = false, bool orthogonalise = true) {
-    auto rr = vector.dot(vector);
->>>>>>> 74a1abe4
+    auto rr = m_handler->dot(vector, vector);
     typename Rvector::value_type scale_factor, diff_factor;
     if (resres) {
       rr = m_handler->dot(action, action);
