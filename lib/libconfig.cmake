--- conflicted
+++ resolved
@@ -8,11 +8,7 @@
         )
 target_compile_definitions(${PROJECT_NAME} PRIVATE NOMAIN)
 if (MOLPRO)
-<<<<<<< HEAD
-    target_include_directories(${PROJECT_NAME} PRIVATE "${MOLPRO}/src")
-=======
     target_include_directories(${PROJECT_NAME} PRIVATE "${MOLPRO}/build" "${MOLPRO}/src")
->>>>>>> c1cc7bed
 endif ()
 
 install(DIRECTORY ${CMAKE_Fortran_MODULE_DIRECTORY}/ DESTINATION include)
