#ifndef PAGEDVECTOR_H
#define PAGEDVECTOR_H
#ifndef _GNU_SOURCE
#define _GNU_SOURCE 1
#endif

#include "LinearAlgebra.h"
#include <algorithm>
#include <limits>
#include <stdexcept>
#include <string.h>
#include <cstddef>
#include <stdlib.h>
#include <unistd.h>
#include <cassert>
#include <fstream>
#include <map>

#ifdef HAVE_MPI_H
#include <mpi.h>
#ifdef MOLPRO
#include "ppidd.h"
#define MPI_COMM_COMPUTE MPI_Comm_f2c(PPIDD_Worker_comm())
#else
#define MPI_COMM_COMPUTE MPI_COMM_WORLD
#endif
#else
#define MPI_COMM_COMPUTE 0
using MPI_Comm = int;
#endif

namespace LinearAlgebra {

 /*!
   * \brief A class that implements LinearAlgebra::vector with data optionally held on backing store, and optionally distributed
   * over MPI ranks
   * \tparam scalar the type of elements of the vector
   * \tparam Allocator allocates memory
   */
 template <class scalar=double  , class Allocator =
          #ifdef MEMORY_MEMORY_H
           memory::allocator<scalar>
          #else
           std::allocator<scalar>
          #endif
>
 class PagedVector : public vector<scalar>
 {
//  static constexpr size_t default_offline_buffer_size=102400; ///< default buffer size if in offline mode
#define default_offline_buffer_size 100
 public:
  /*!
   * \brief Construct an object without any data.
   */
  PagedVector(size_t length=0, int option=0, MPI_Comm mpi_communicator=MPI_COMM_COMPUTE)
   : vector<scalar>(), m_size(length),
     m_communicator(mpi_communicator), m_mpi_size(mpi_size()), m_mpi_rank(mpi_rank()),
     m_replicated(!(LINEARALGEBRA_CLONE_ADVISE_DISTRIBUTED & option)),
     m_segment_offset(m_replicated ? 0 : ((m_size-1) / m_mpi_size + 1) * m_mpi_rank),
     m_segment_length(m_replicated ? m_size : std::min( (m_size-1) / m_mpi_size + 1, m_size-m_segment_offset)),
//     m_segment_length(!(LINEARALGEBRA_CLONE_ADVISE_DISTRIBUTED & option) ? m_size : std::min( (m_size-1) / m_mpi_size + 1, m_size-m_segment_offset)),
     m_cache(m_segment_length, (LINEARALGEBRA_CLONE_ADVISE_OFFLINE & option) ? default_offline_buffer_size : m_segment_length)
  {
//   init(option);
//    std::cout <<" option "<<( option)<<std::endl;
//    std::cout <<"LINEARALGEBRA_CLONE_ADVISE_OFFLINE & option "<<(LINEARALGEBRA_CLONE_ADVISE_OFFLINE & option)<<std::endl;
//    std::cout <<"cache preferred length "<<m_cache.preferred_length<<std::endl;
//   std::cout << m_mpi_rank << " in constructor m_segment_length="<<m_segment_length<<", m_segment_offset="<<m_segment_offset<<std::endl;
  }
  /*!
   * @brief Copy constructor
   * @param source
   * @param option
   * @param mpi_communicator
   */
  PagedVector(const PagedVector& source, int option=0, MPI_Comm mpi_communicator=MPI_COMM_COMPUTE)
   : vector<scalar>(), m_size(source.m_size),
     m_communicator(mpi_communicator), m_mpi_size(mpi_size()), m_mpi_rank(mpi_rank()),
     m_replicated(!(LINEARALGEBRA_CLONE_ADVISE_DISTRIBUTED & option)),
     m_segment_offset(m_replicated ? 0 : std::min(((m_size-1) / m_mpi_size + 1) * m_mpi_rank,m_size)),
     m_segment_length(m_replicated ? m_size : std::min( (m_size-1) / m_mpi_size + 1, m_size-m_segment_offset)),
     m_cache(m_segment_length, (LINEARALGEBRA_CLONE_ADVISE_OFFLINE & option) ? default_offline_buffer_size : m_segment_length)
  {
//   init(option);
//   std::cout << "in copy constructor, before copy, source: "<<source.size()<<":"<<source.str()<<std::endl;
//   std::cout << "m_segment_offset "<<m_segment_offset <<std::endl;
//   std::cout << "m_segment_length "<<m_segment_length <<std::endl;
//   std::cout << "source.m_replicated"<<source.m_replicated<<std::endl;
//   std::cout << "this->m_replicated"<<this->m_replicated<<std::endl;
//   std::cout << m_mpi_rank << " in copy constructor m_segment_length="<<m_segment_length<<", m_segment_offset="<<m_segment_offset<<std::endl;
//    std::cout <<" option "<<( option)<<std::endl;
//    std::cout <<"LINEARALGEBRA_CLONE_ADVISE_OFFLINE & option "<<(LINEARALGEBRA_CLONE_ADVISE_OFFLINE & option)<<std::endl;
//    std::cout <<"cache preferred length "<<m_cache.preferred_length<<std::endl;
   *this = source;
//   std::cout <<m_mpi_rank<< "in copy constructor, after copy, source: "<<source.str()<<std::endl;
//   std::cout <<m_mpi_rank<< "in copy constructor, after copy, this: "<<this->str()<<std::endl;
  }

  /*!
  * @brief Construct an object mapping an external data buffer
   *
   * @param buffer
   * @param length
   */

  PagedVector(double* buffer, size_t length)
    : vector<scalar>(), m_size(length),
      m_communicator(MPI_COMM_COMPUTE), m_mpi_size(mpi_size()), m_mpi_rank(mpi_rank()),
      m_replicated(true),
      m_segment_offset(0),
      m_segment_length(m_size),
      m_cache(m_segment_length, m_segment_length, buffer)
  {

  }

  virtual ~PagedVector()
  {}

  // Every child of LinearAlgebra::vector<scalar> needs exactly this
  PagedVector* clone(int option=0) const override {// std::cout << "in PagedVector clone, option="<<option<<std::endl;
                                           return new PagedVector(*this, option); }

  /*!
     * \brief Specify a cache size for manipulating the data
     * \param length
     */
  void setCacheSize(size_t length) const
  {
   m_cache.move(0,length);
  }
  /*!
     * \brief Whether a full copy of data is replicated on every MPI process
     * \return
     */
  bool replicated() const { return m_replicated;}

 private:
  int mpi_size() {
#ifdef HAVE_MPI_H
   int result;
   MPI_Comm_size(m_communicator, &result);
#else
    int result=1;
#endif
    return result;
  }
  int mpi_rank() {
#ifdef HAVE_MPI_H
   int result;
   MPI_Comm_rank(m_communicator, &result);
#else
    int result=0;
#endif
    return result;
  }

  size_t m_size; //!< How much data
  const MPI_Comm m_communicator; //!< the MPI communicator for distributed data
  int m_mpi_size;
  int m_mpi_rank;
  bool m_replicated; //!< whether a full copy of data is on every MPI process
  size_t m_segment_offset; //!< offset in the overall data object of this process' data
  size_t m_segment_length; //!< length of this process' data

  /*!
   * Get a pointer to the entire data structure if possible
   * @return the pointer, or nullptr if caching/distribution means that the whole vector is not available
   */
  scalar* data() {
   if (not m_replicated) return nullptr;
   if (m_cache.io and not m_cache.bufferContainer.empty()) return nullptr;
   return m_cache.buffer;
  }

  struct window {
   mutable size_t offset; ///< the offset in mapped data of the first element of the cache window
   mutable size_t length;///< the size of the cache window
   const size_t datasize; ///< the size of the vector being mapped
   const size_t preferred_length; ///< the default for the size of the cache window
<<<<<<< HEAD
   mutable std::vector<scalar> bufferContainer;
   mutable scalar* buffer;
   bool io; ///< whether backing store is needed
   const scalar* begin() const { return buffer;}
   const scalar* end() const { return buffer+length;}
   scalar* begin() {return buffer;}
   scalar* end() {return buffer+length;}
=======
   mutable std::vector<scalar> buffer;
   const bool io; ///< whether backing store is needed
   const scalar* begin() const { return buffer.data();}
   const scalar* end() const { return buffer.data()+length;}
   scalar* begin() {return buffer.data();}
   scalar* end() {return buffer.data()+length;}
>>>>>>> 1509ae6d
   mutable bool dirty;
   mutable std::fstream m_file;
   mutable size_t filesize;
   mutable size_t writes; ///< how many scalars written
   mutable size_t reads; ///< how many scalars read
<<<<<<< HEAD
   window(size_t datasize, size_t length=default_offline_buffer_size, scalar* externalBuffer=nullptr)
    :   offset(datasize+1), length(0), datasize(datasize), preferred_length(length), dirty(false), filesize(0), writes(0), reads(0) {
//    std::cout << "window constructor datasize="<<datasize<<", length="<<length<<std::endl;
    io = this->datasize > preferred_length;
    if (externalBuffer != nullptr) {
     buffer=externalBuffer;
    } else if (io) {
//     buffer=nullptr;
     buffer = bufferContainer.data();
=======
   window(size_t datasize, size_t length=default_offline_buffer_size)
    :   offset(datasize+1), length(0), datasize(datasize), preferred_length(length), dirty(false), filesize(0), writes(0), reads(0), io(this->datasize > preferred_length)
   {
//    std::cout << "window constructor datasize="<<datasize<<", length="<<length<<std::endl;
    if (io) {
>>>>>>> 1509ae6d
     char *tmpname=strdup("tmpfileXXXXXX");
     mkstemp(tmpname);
     m_file.open (tmpname, std::ios::out | std::ios::in | std::ios::binary);
     if (!m_file.is_open() ) throw std::runtime_error(std::string("Cannot open cache file ")+tmpname);
     unlink(tmpname);
     free(tmpname);
    }
    else {
     bufferContainer.resize(length);
     buffer = bufferContainer.data();
    }
    move(0,length);
//    std::cout << "window constructor ends, filesize="<<filesize<<", length="<<length<<std::endl;
   }

   void move(const size_t offset, size_t length=0) const {
//    std::cout << "window move begins"<<std::endl;
//    std::cout << "window move begins, offset="<<offset<<std::endl;
//    std::cout << "window move begins, offset="<<offset<<", length="<<length<<std::endl;
    if (!io) {
     if (offset >= datasize) {
      this->offset=offset;
      this->length=0;
     }
     else {
      this->length=datasize;
      this->offset=0;
     }
//    std::cout << "window move ends !io, offset="<<offset<<", length="<<length<<std::endl;
     return;
    }
    if (!length) length=preferred_length;
//    std::cout << "move offset="<<offset<<", length="<<length<<", this->length="<<this->length<<", this->offset="<<this->offset<<" this->io="<<this->io<<std::endl;
    if (dirty && this->length) {
     m_file.seekp(this->offset*sizeof(scalar));
//          std::cout << "write to "<<this->offset<<":";for (size_t i=0; i<this->length; i++) std::cout <<" "<<buffer[i]; std::cout <<std::endl;
//     std::cout << "write to "<<this->offset<<std::endl;
     m_file.write( (const char*)buffer, this->length*sizeof(scalar));
     writes += this->length;
     if (filesize < this->offset+this->length) filesize = this->offset+this->length;
    }
    this->offset = offset;
    this->length = std::min(length,static_cast<size_t>(datasize-offset));
    bufferContainer.resize(this->length);
    buffer = bufferContainer.data();
    //    std::cout << "buffer resized to length="<<this->length<<"; offset="<<offset<<", filesize="<<filesize<<std::endl;
    if (std::min(this->length,static_cast<size_t>(filesize-offset))) {
     m_file.seekg(offset*sizeof(scalar));
     m_file.read((char*)buffer,std::min(this->length,static_cast<size_t>(filesize-offset))*sizeof(scalar));
//     std::cout << "read from "<<this->offset<<":";for (size_t i=0; i<this->length; i++) std::cout <<" "<<buffer[i]; std::cout <<std::endl;
//     std::cout << "read from "<<this->offset<<std::endl;
     reads += std::min(this->length,static_cast<size_t>(filesize-offset));
    }
    dirty=false;
//    std::cout << "move done"<<std::endl;
//    std::cout << "window move ends, offset="<<offset<<", length="<<length<<std::endl;
   }

   void ensure(const size_t offset) const {
//    std::cout << "ensure offset="<<offset<<(offset < this->offset || offset >= this->offset+this->length)<<", preferred_length="<<preferred_length<<std::endl;
    if (offset < this->offset || offset >= this->offset+this->length) move(offset,this->preferred_length);
//    std::cout <<"after move, offset="<<this->offset<<", length="<<this->length<<std::endl;
   }

   ~window() {
    move(filesize,0);
    if (io) m_file.close();
   }

   const window& operator++() const {
//    std::cout << "operator++ entry offset="<<offset<<", length="<<length<<std::endl;
    move(offset+length,length);
//    std::cout << "operator++ exit  offset="<<offset<<", length="<<length<<std::endl;
    return *this;
   }
  private:
   window operator++(int) {return this;}
  };
 public:
  window m_cache;

 private:
  void flushCache() {m_cache.ensure(0);}

 public:

  /*!
   * \brief Place the contents
   * \param buffer
   * \param length
   * \param offset
   */
  void put(const scalar* buffer, size_t length, size_t offset) override
  {
//   std::cout << "PagedVector::put() length="<<length<<", offset="<<offset<<std::endl;
//   for (size_t k=0; k<length; k++) std::cout << " "<<buffer[k]; std::cout << std::endl;
//   std::cout << "cache from "<<m_cache.offset<<" for "<<m_cache.length<<std::endl;
//   for (size_t k=0; k<m_cache.length; k++) std::cout << " "<<m_cache.buffer[k]; std::cout << std::endl;
//     std::cout << "m_segment_offset "<<m_segment_offset<<std::endl;
   // first of all, focus attention only on that part of buffer which appears in [m_segment_offset,m_segment_offset+m_segment_length)
   size_t buffer_offset=0;
   if (offset < m_segment_offset) { buffer_offset = m_segment_offset-offset; offset = m_segment_offset; length -= m_segment_offset-offset;}
   if (offset+length > std::min(m_size,m_segment_offset+m_segment_length)) length = std::min(m_size,m_segment_offset+m_segment_length)-offset;

   // now make addresses relative to this mpi-rank's segment
   offset-=this->m_segment_offset; // the offset in the segment of the first usable element of buffer
//   buffer_offset += 0*this->m_segment_offset; // the offset in buffer of its first usable element

//   std::cout << "adjusted offset="<<offset<<", buffer_offset="<<buffer_offset<<std::endl;

   // first of all, process that part of the data in the initial cache window
   for (size_t k=std::max(offset,m_cache.offset); k<std::min(offset+length,m_cache.offset+m_cache.length); k++) { // k is offset in segment
    m_cache.buffer[k-m_cache.offset] = buffer[k+buffer_offset-offset];
    m_cache.dirty=true;
//    std::cout <<"in initial window, k="<<k<<", m_cache_buffer["<<k-m_cache.offset<<"]=buffer["<<k+buffer_offset-offset<<"]="<<buffer[k+buffer_offset-offset]<<std::endl;
   }

//   std::cout <<"after initial window"<<std::endl;
   // next, process the data appearing before the initial cache window
   size_t initial_cache_offset=m_cache.offset; size_t initial_cache_length=m_cache.length;
   for (m_cache.move(offset); m_cache.length && m_cache.offset<initial_cache_offset; ++m_cache) {
//    std::cout << "cache segment buffer range "<<std::max(offset,m_cache.offset)+buffer_offset-offset<<" : "<<m_cache.offset+m_cache.length+buffer_offset-offset<<std::endl;
    for (size_t k=std::max(offset,m_cache.offset); k<m_cache.offset+m_cache.length&&k<initial_cache_offset&&k+buffer_offset<offset+length; k++) { // k is offset in segment
//     if (k+buffer_offset<offset) std::cout <<"accessing data before buffer"<<std::endl;
//     if (k+buffer_offset-offset>length) std::cout <<"accessing data after buffer"<<std::endl;
     m_cache.buffer[k-m_cache.offset] = buffer[k+buffer_offset-offset];
    }
//    std::cout <<"processed preceding window"<<std::endl;
    m_cache.dirty=true;
   }

   // finally, process the data appearing after the initial cache window
//std::cout << "initial_cache_offset="<<initial_cache_offset<<std::endl;
   for (m_cache.move(initial_cache_offset+initial_cache_length); m_cache.length && m_cache.offset<offset+length; ++m_cache) {
    for (size_t k = m_cache.offset; k < m_cache.offset + m_cache.length && k < offset + length; k++)
     m_cache.buffer[k-m_cache.offset] = buffer[k+buffer_offset-offset];
//    std::cout <<"processed following window"<<std::endl;
    m_cache.dirty=true;
   }

//   std::cout << "PagedVector::put() ends length="<<length<<", offset="<<offset<<std::endl;
  }

  void get(scalar* buffer, size_t length, size_t offset) const override
  {
//   std::cout << "PagedVector::get() length="<<length<<", offset="<<offset<<", m_replicated="<<m_replicated<<", io="<<m_cache.io<<", pagesize="<<m_cache.preferred_length<<std::endl;
//   std::cout << "cache from "<<m_cache.offset<<" for "<<m_cache.length<<std::endl;
//   for (size_t k=0; k<m_cache.length; k++) std::cout << " "<<m_cache.buffer[k]; std::cout << std::endl;

   // first of all, focus attention only on that part of buffer which appears in [m_segment_offset,m_segment_offset+m_segment_length)
   size_t buffer_offset=0;
   if (offset < m_segment_offset) { buffer_offset = m_segment_offset-offset; offset = m_segment_offset; length -= m_segment_offset-offset;}
   if (offset+length > std::min(m_size,m_segment_offset+m_segment_length)) length = std::min(m_size,m_segment_offset+m_segment_length)-offset;

   // now make addresses relative to this mpi-rank's segment
   offset-=this->m_segment_offset; // the offset in the segment of the first usable element of buffer
   buffer_offset += 0*this->m_segment_offset; // the offset in buffer of its first usable element

//   std::cout << "adjusted offset="<<offset<<", buffer_offset="<<buffer_offset<<std::endl;

   // first of all, process that part of the data in the initial cache window
   for (size_t k=std::max(offset,m_cache.offset); k<std::min(offset+length,m_cache.offset+m_cache.length); k++) { // k is offset in segment
    buffer[k+buffer_offset-offset]= m_cache.buffer[k-m_cache.offset];
//    std::cout <<"in initial window, k="<<k<<", m_cache_buffer["<<k-m_cache.offset<<"]=buffer["<<k+buffer_offset-offset<<"]="<<buffer[k+buffer_offset-offset]<<std::endl;
   }

   // next, process the data appearing before the initial cache window
   size_t initial_cache_offset=m_cache.offset; size_t initial_cache_length=m_cache.length;
   for (m_cache.move(offset); m_cache.length && m_cache.offset<initial_cache_offset; ++m_cache) {
//    std::cout <<"new cache window offset="<<m_cache.offset<<", length="<<m_cache.length<<std::endl;
    for (size_t k=std::max(offset,m_cache.offset); k<m_cache.offset+m_cache.length&&k<initial_cache_offset&&k+buffer_offset<offset+length; k++) { // k is offset in segment
//     std::cout << "in loop k="<<k<<", buffer_offset="<<buffer_offset<<", offset="<<offset<<" index="<<k+buffer_offset-offset<<std::endl;
     buffer[k+buffer_offset-offset]= m_cache.buffer[k-m_cache.offset];
//    std::cout <<"in preceding window, k="<<k<<", m_cache_buffer["<<k-m_cache.offset<<"]=buffer["<<k+buffer_offset-offset<<"]="<<buffer[k+buffer_offset-offset]<<std::endl;
    }
//    std::cout <<"processed preceding window"<<std::endl;
   }

   // finally, process the data appearing after the initial cache window
   for (m_cache.move(initial_cache_offset+initial_cache_length); m_cache.length && m_cache.offset<offset+length; ++m_cache) {
    for (size_t k = m_cache.offset; k < m_cache.offset + m_cache.length && k < offset + length; k++)
     buffer[k+buffer_offset-offset]= m_cache.buffer[k-m_cache.offset];
//    std::cout <<"processed following window"<<std::endl;
   }

//   for (size_t k=0; k<length; k++) std::cout << " "<<buffer[k]; std::cout << std::endl;
//   std::cout << "PagedVector::get() ends, length="<<length<<", offset="<<offset<<std::endl;
  }

  const scalar& operator[](size_t pos) const override
  {
   if (pos >= m_cache.offset+m_segment_offset+m_cache.length || pos < m_cache.offset+m_segment_offset) { // cache not mapping right sector
//    std::cout << "cache miss"<<std::endl;
    if (pos >= m_segment_offset+m_segment_length || pos < m_segment_offset) throw std::logic_error("operator[] finds index out of range");
    m_cache.move(pos-m_segment_offset);
//    std::cout << "cache offset="<<m_cache.offset<<", cache length=" <<m_cache.length<<std::endl;
   }
   return m_cache.buffer[pos-m_cache.offset-m_segment_offset];
  }

  scalar& operator[](size_t pos) override
  {
   scalar* result;
   result = &const_cast<scalar&>(static_cast<const PagedVector*>(this)->operator [](pos));
   m_cache.dirty=true;
   return *result;
  }

  size_t size() const override {return m_size;}

  std::string str(int verbosity=0, unsigned int columns=UINT_MAX) const override {
   std::ostringstream os; os << "PagedVector object:";
   for (size_t k=0; k<m_segment_length; k++)
    os <<" "<< (*this)[m_segment_offset+k];
   os << std::endl;
   return os.str();
  }

  /*!
   * \brief Add a constant times another object to this object
   * \param a The factor to multiply.
   * \param other The object to be added to this.
   * \return
   */
  void axpy(scalar a, const vector<scalar> &other) override
  {
   const PagedVector& othe=dynamic_cast <const PagedVector&> (other);
//   std::cout << "PagedVector this m_replicated " << m_replicated << ", io=" << m_cache.io << std::endl;
//   std::cout << "PagedVector othe m_replicated " << othe.m_replicated << ", io=" << othe.m_cache.io << std::endl;
//   std::cout << "PagedVector::axpy this="<<*this<<std::endl;
//   std::cout << "PagedVector::axpy othe="<<othe<<std::endl;
   if (this->variance() != othe.variance()) throw std::logic_error("mismatching co/contravariance");
   if (this->m_size != m_size) throw std::logic_error("mismatching lengths");
   if (this->m_replicated == othe.m_replicated) {
    if (this->m_cache.io && othe.m_cache.io) {
     size_t l = std::min(m_cache.length, othe.m_cache.length);
     for (m_cache.move(0, l), othe.m_cache.move(0, l); m_cache.length; ++m_cache, ++othe.m_cache)
      for (size_t i = 0; i < m_cache.length; i++) {
       m_cache.buffer[i] += a * othe.m_cache.buffer[i];
       m_cache.dirty = true;
      }
    } else if (othe.m_cache.io) {
     size_t offset = 0;
     for (othe.m_cache.ensure(0); othe.m_cache.length; offset += othe.m_cache.length, ++othe.m_cache) {
      for (size_t i = 0; i < othe.m_cache.length; i++) {
       m_cache.buffer[offset + i] += a * othe.m_cache.buffer[i];
      }
     }
    } else if (this->m_cache.io) {
     size_t offset = 0;
     for (m_cache.ensure(0); m_cache.length; offset += m_cache.length, ++m_cache) {
//      std::cout << "cache window "<<m_cache.offset<<", "<<m_cache.length<<", offset="<<offset<<std::endl;
      for (size_t i = 0; i < m_cache.length; i++)
       m_cache.buffer[i] += a * othe.m_cache.buffer[offset + i];
      m_cache.dirty = true;
     }
    } else {
     size_t l = std::min(m_cache.length, othe.m_cache.length);
     for (size_t i = 0; i < this->m_segment_length; i++)
      m_cache.buffer[i] += a * othe.m_cache.buffer[i];
    }
   } else if (this->m_replicated) { // this is replicated, othe is not replicated
//    for (m_cache.ensure(0); m_cache.length; ++m_cache) {
//     for (size_t i = 0; i < m_cache.length; i++)
//      m_cache.buffer[i] += a * othe.m_cache.buffer[m_cache.offset + i];
//     m_cache.dirty = true;
//    }
    if (m_cache.io && othe.m_cache.io) {
     auto l = std::min(m_cache.preferred_length, othe.m_cache.preferred_length);
     for (othe.m_cache.move(0, l), m_cache.move(othe.m_segment_offset,
                                                l); othe.m_cache.length; ++m_cache, ++othe.m_cache) {
      for (size_t i = 0; i < othe.m_cache.length; i++)
       m_cache.buffer[i] += a * othe.m_cache.buffer[i];
      m_cache.dirty = true;
     }
    } else if (m_cache.io) {
     for (m_cache.ensure(othe.m_segment_offset);
          m_cache.offset < othe.m_segment_offset + othe.m_segment_length && m_cache.length; ++m_cache) {
      for (size_t i = 0; i < m_cache.length; i++)
       m_cache.buffer[i] += a * othe.m_cache.buffer[m_cache.offset - othe.m_segment_offset + i];
      m_cache.dirty = true;
     }
    } else if (othe.m_cache.io) {
     for (othe.m_cache.ensure(0); othe.m_cache.length; ++othe.m_cache)
      for (size_t i = 0; i < othe.m_cache.length; i++)
       m_cache.buffer[othe.m_cache.offset + othe.m_segment_offset + i] += a * othe.m_cache.buffer[i];
    } else {
     for (size_t i = 0; i < othe.m_segment_length; i++)
      m_cache.buffer[othe.m_segment_offset + i] += a * othe.m_cache.buffer[i];
    }

   } else { // this is not replicated, othe is replicated
    if (m_cache.io && othe.m_cache.io) {
     auto l = std::min(m_cache.preferred_length, othe.m_cache.preferred_length);
     for (othe.m_cache.move(m_segment_offset, l), m_cache.move(0, l); m_cache.length; ++m_cache, ++othe.m_cache) {
      for (size_t i = 0; i < m_cache.length; i++)
       m_cache.buffer[i] += a * othe.m_cache.buffer[i];
      m_cache.dirty = true;
     }
    } else if (m_cache.io) {
     for (m_cache.ensure(0); m_cache.length; ++m_cache) {
      for (size_t i = 0; i < m_cache.length; i++)
       m_cache.buffer[i] += a * othe.m_cache.buffer[m_cache.offset + m_segment_offset + i];
      m_cache.dirty = true;
     }
    } else if (othe.m_cache.io) {
     for (othe.m_cache.ensure(m_segment_offset);
          othe.m_cache.offset < m_segment_offset + m_segment_length && othe.m_cache.length; ++othe.m_cache)
      for (size_t i = 0; i < std::min(othe.m_cache.length,m_segment_offset+m_segment_length-othe.m_cache.offset); i++)
       m_cache.buffer[othe.m_cache.offset - m_segment_offset + i] += a * othe.m_cache.buffer[i];
    } else {
     for (size_t i = 0; i < m_segment_length; i++)
      m_cache.buffer[i] += a * othe.m_cache.buffer[m_segment_offset + i];
    }
   }
#ifdef HAVE_MPI_H
   if (m_replicated && ! othe.m_replicated) { // replicated <- distributed
// std::cout <<m_mpi_rank<<"before broadcast this="<<*this<<std::endl;
    size_t lenseg = ((m_size-1) / m_mpi_size + 1);
//    std::cout <<m_mpi_rank<<"lenseg="<<lenseg<<std::endl;
    for (int rank=0; rank < m_mpi_size; rank++) {
     if (m_cache.io) {
     for (m_cache.move(lenseg*rank,std::min(m_cache.preferred_length,lenseg)); m_cache.length && m_cache.offset < lenseg*(rank+1);  ++m_cache) {
      size_t l=std::min(m_cache.length,(rank+1)*lenseg-m_cache.offset);
//      std::cout << m_mpi_rank<<"broadcast from "<<rank<<" offset="<<m_cache.offset<<", length="<<l<<std::endl;
//      std::cout <<m_mpi_rank<<"before Bcast"; for (auto i=0; i<l; i++) std::cout <<" "<<m_cache.buffer[i]; std::cout <<std::endl;
  if (l>0)
      MPI_Bcast(m_cache.buffer,l,MPI_DOUBLE,rank,m_communicator); // needs attention for non-double
//      std::cout <<m_mpi_rank<<"after Bcast m_cache.length="<<m_cache.length<<", lenseg="<<lenseg<<", m_cache.offset="<<m_cache.offset<<std::endl;
//      std::cout <<m_mpi_rank<<"after Bcast"; for (auto i=0; i<l; i++) std::cout <<" "<<m_cache.buffer[i]; std::cout <<std::endl;
       if (rank != m_mpi_rank) m_cache.dirty = true;
//       usleep(100);
     }
     } else {
      size_t l=std::min(m_size-lenseg*rank,lenseg);
      if (l>0)
      MPI_Bcast(&m_cache.buffer[lenseg*rank],l,MPI_DOUBLE,rank,m_communicator); // needs attention for non-double
     }
    }
// std::cout <<m_mpi_rank<<"after broadcast this="<<*this<<std::endl;
   }
#endif
//   std::cout << "PagedVector::axpy result="<<*this<<std::endl;
  }

  /*!
    * \brief Add a constant times a sparse vector to this object
    * \param a The factor to multiply.
    * \param other The object to be added to this.
    * \return
    */
  void axpy(scalar a, const std::map<size_t,scalar>& other) override {
   for (const auto& o: other)
    if (o.first >= m_segment_offset && o.first < m_segment_offset+m_segment_length)
     (*this)[o.first] += a * o.second;
  }

  /*!
   * \brief Scalar product of two objects.
   * \param other The object to be contracted with this.
   * \return
   */
  scalar dot(const vector<scalar> &other) const override
  {
   const PagedVector& othe=dynamic_cast <const PagedVector&> (other);
//   std::cout << "dot this m_replicated="<<m_replicated<<", io="<<m_cache.io<<std::endl;
//   std::cout << "dot othe m_replicated="<<othe.m_replicated<<", io="<<othe.m_cache.io<<std::endl;
   if (this->variance() * othe.variance() < 0) throw std::logic_error("mismatching co/contravariance");
   if (this->m_size != m_size) throw std::logic_error("mismatching lengths");
   scalar result=0;
   if (this == &other) {
    for (m_cache.ensure(0); m_cache.length; ++m_cache) {
     for (size_t i=0; i<m_cache.length; i++) {
      result += m_cache.buffer[i] * m_cache.buffer[i];
     }
    }
   } else {
    if (this->m_replicated == othe.m_replicated) {
     if (this->m_cache.io && othe.m_cache.io) {
      size_t l = std::min(m_cache.length, othe.m_cache.length);
      for (m_cache.move(0, l), othe.m_cache.move(0, l); m_cache.length; ++m_cache, ++othe.m_cache)
       for (size_t i = 0; i < m_cache.length; i++)
        result += m_cache.buffer[i] * othe.m_cache.buffer[i];
     }
     else if (othe.m_cache.io) {
//      std::cout << "dodgy"<<std::endl;
//      std::cout << "this "<<*this<<std::endl;
//      std::cout << "othe "<<othe<<std::endl;
      size_t offset=0;
      for (othe.m_cache.ensure(0); othe.m_cache.length; offset += othe.m_cache.length, ++othe.m_cache) {
//       std::cout << "cache segment between "<<othe.m_cache.offset<<"="<<offset<<" and "<<othe.m_cache.offset+othe.m_cache.length<<std::endl;
       for (size_t i = 0; i < othe.m_cache.length; i++) {
//        std::cout << m_cache.buffer[offset+i] <<" * " <<othe.m_cache.buffer[i]<<std::endl;
        result += m_cache.buffer[offset+i] * othe.m_cache.buffer[i];
       }
      }
     }
     else if (this->m_cache.io) {
      size_t offset=0;
      for (m_cache.ensure(0); m_cache.length; offset+=m_cache.length, ++m_cache)
       for (size_t i = 0; i < m_cache.length; i++)
        result += m_cache.buffer[i] * othe.m_cache.buffer[offset+i];
     }
     else {
     size_t l = std::min(m_cache.length, othe.m_cache.length); // FIXME puzzle as to what this is
      for (size_t i = 0; i < this->m_segment_length; i++)
       result += m_cache.buffer[i] * othe.m_cache.buffer[i];
     }
//    } else if (this->m_replicated) {
//     for (m_cache.ensure(0); m_cache.length; ++m_cache)
//      for (size_t i = 0; i < m_cache.length; i++)
//       result += m_cache.buffer[i] * othe.m_cache.buffer[m_cache.offset + i];
//    } else {
//     for (othe.m_cache.ensure(0); othe.m_cache.length; ++othe.m_cache)
//      for (size_t i = 0; i < othe.m_cache.length; i++)
//       result += m_cache.buffer[othe.m_cache.offset + i] * othe.m_cache.buffer[i];
//    }
    } else if (this->m_replicated) { // this is replicated, othe is not replicated
     if (m_cache.io && othe.m_cache.io) {
      auto l = std::min(m_cache.preferred_length, othe.m_cache.preferred_length);
      for (othe.m_cache.move(0, l), m_cache.move(othe.m_segment_offset,
                                                 l); othe.m_cache.length; ++m_cache, ++othe.m_cache) {
       for (size_t i = 0; i < othe.m_cache.length; i++)
        result += m_cache.buffer[i] * othe.m_cache.buffer[i];
      }
     } else if (m_cache.io) {
//      std::cout << "hello21"<<std::endl;
      for (m_cache.ensure(othe.m_segment_offset);
           m_cache.offset < othe.m_segment_offset + othe.m_segment_length && m_cache.length; ++m_cache) {
       for (size_t i = 0; i < std::min(m_cache.length,othe.m_segment_offset+othe.m_segment_length-m_cache.offset); i++)
        result += m_cache.buffer[i] * othe.m_cache.buffer[m_cache.offset - othe.m_segment_offset + i];
      }
     } else if (othe.m_cache.io) {
      for (othe.m_cache.ensure(0); othe.m_cache.length; ++othe.m_cache)
       for (size_t i = 0; i < othe.m_cache.length; i++)
        result += m_cache.buffer[othe.m_cache.offset + othe.m_segment_offset + i] * othe.m_cache.buffer[i];
     } else {
      for (size_t i = 0; i < othe.m_segment_length; i++)
       result += m_cache.buffer[othe.m_segment_offset + i] * othe.m_cache.buffer[i];
     }

    } else { // this is not replicated, othe is replicated
     if (m_cache.io && othe.m_cache.io) {
      auto l = std::min(m_cache.preferred_length, othe.m_cache.preferred_length);
      for (othe.m_cache.move(m_segment_offset, l), m_cache.move(0, l); m_cache.length; ++m_cache, ++othe.m_cache) {
       for (size_t i = 0; i < m_cache.length; i++)
        result += m_cache.buffer[i] * othe.m_cache.buffer[i];
      }
     } else if (m_cache.io) {
      for (m_cache.ensure(0); m_cache.length; ++m_cache) {
       for (size_t i = 0; i < m_cache.length; i++)
        result += m_cache.buffer[i] * othe.m_cache.buffer[m_cache.offset + m_segment_offset + i];
      }
     } else if (othe.m_cache.io) {
//      std::cout << "hello12"<<std::endl;
      for (othe.m_cache.ensure(m_segment_offset);
           othe.m_cache.offset < m_segment_offset + m_segment_length && othe.m_cache.length; ++othe.m_cache)
       for (size_t i = 0; i < std::min(othe.m_cache.length,m_segment_offset+m_segment_length-othe.m_cache.offset); i++)
        result += m_cache.buffer[othe.m_cache.offset - m_segment_offset + i] * othe.m_cache.buffer[i];
     } else {
      for (size_t i = 0; i < m_segment_length; i++)
       result += m_cache.buffer[i] * othe.m_cache.buffer[m_segment_offset + i];
     }
    }
   }
#ifdef HAVE_MPI_H
//    std::cout <<m_mpi_rank<<" dot result before reduce="<<result<<std::endl;
   if (!m_replicated || !othe.m_replicated) {
    double resultLocal = result;
    double resultGlobal = result;
    MPI_Allreduce(&resultLocal,&resultGlobal,1,MPI_DOUBLE,MPI_SUM,m_communicator);
    result=resultGlobal;
//    std::cout <<m_mpi_rank<<" dot result after reduce="<<result<<std::endl;
   }
#endif
//   std::cout << "leave dot"<<std::endl;
   return result;
  }

  /*!
   * \brief Scalar product with a sparse vector
   * \param other The object to be contracted with this.
   * \return
   */
  scalar dot(const std::map<size_t,scalar> &other) const override
  {
   scalar result=0;
   for (const auto& o: other)
    if (o.first >= m_segment_offset && o.first < m_segment_offset+m_segment_length)
     result += o.second * (*this)[o.first];
#ifdef HAVE_MPI_H
   if (!m_replicated) {
    double resultLocal = result;
    MPI_Allreduce(&resultLocal,&result,1,MPI_DOUBLE,MPI_SUM,m_communicator); // FIXME needs attention for non-double
   }
#endif
   return result;
  }

  /*!
     * \brief scal Scale the object by a factor.
     * \param a The factor to scale by.
     */
  void scal(scalar a) override
  {
   for (m_cache.ensure(0); m_cache.length; ++m_cache) {
     for (size_t i=0; i<m_cache.length; i++)
      m_cache.buffer[i] *= a;
     m_cache.dirty=true;
   }
  }

  /*!
   * \brief Set the contents of the object to zero.
   */
  void zero() override
  {
   for (m_cache.ensure(0); m_cache.length; ++m_cache) {
     for (size_t i=0; i<m_cache.length; i++)
      m_cache.buffer[i] = 0;
     m_cache.dirty=true;
   }
  }

  /*!
    * Find the largest values of the object.
    * @param measure A vector of the same size and matching covariancy, with which the largest contributions to the scalar
    * product with *this are selected.
    * @param maximumNumber At most this number of elements are returned.
    * @param threshold Contributions to the scalar product smaller than this are not included.
    * @return index, value pairs. value is the product of the matrix element and the corresponding element of measure.
    *
    */
  std::tuple<std::vector<size_t>,std::vector<scalar> > select (
    const vector <scalar> &measure,
    const size_t maximumNumber = 1000,
    const scalar threshold = 0
  ) const override
  {
   std::multimap<scalar,size_t,std::greater<scalar> > sortlist;
   const PagedVector& measur =dynamic_cast <const PagedVector&> (measure);
   if (this->variance() * measur.variance() < 0) throw std::logic_error("mismatching co/contravariance");
   if (this->m_size != m_size) throw std::logic_error("mismatching lengths");
   if (this->m_replicated != measur.m_replicated) throw std::logic_error("mismatching replication status");
   if (this == &measur) {
    for (m_cache.ensure(0); m_cache.length; ++m_cache) {
     for (size_t i=0; i<m_cache.length; i++) {
      auto test = m_cache.buffer[i] * m_cache.buffer[i];
      if (test > threshold) {
       sortlist.insert(std::make_pair(test,i));
       if (sortlist.size()>maximumNumber) sortlist.erase(std::prev(sortlist.end()));
      }
     }
    }
   } else {
    for (m_cache.ensure(0), measur.m_cache.move(0,m_cache.length); m_cache.length; ++m_cache, ++measur.m_cache ) {
     for (size_t i=0; i<m_cache.length; i++) {
      scalar test = m_cache.buffer[i] * measur.m_cache.buffer[i];
      if (test<0) test=-test;
      if (test > threshold) {
       sortlist.insert(std::make_pair(test,i));
       if (sortlist.size()>maximumNumber) sortlist.erase(std::prev(sortlist.end()));
      }
     }
    }
   }
#ifdef HAVE_MPI_H
   if (!m_replicated) {
    throw std::logic_error("incomplete MPI implementation");
   }
#endif
//   std::cout << "leave dot"<<std::endl;
   while (sortlist.size()>maximumNumber) sortlist.erase(std::prev(sortlist.end()));
   std::vector<size_t> indices; indices.reserve(sortlist.size());
   std::vector<scalar> values; values.reserve(sortlist.size());
   for (const auto& p : sortlist) {
    indices.push_back(p.second);
    values.push_back(p.first);
   }
   return std::make_tuple(indices,values);

  };


  /*!
   * \brief Copy from one object to another, adjusting size if needed.
   * \param other The source of data.
   * \return
   */
  PagedVector& operator=(const PagedVector& other)
  {
   assert(m_size==other.m_size);
//   constexpr bool pr=false;//bool pr=m_size<3;
//   bool pr=m_mpi_rank>0;
//   if (pr) std::cout << "operator= entry, other=" << other << std::endl;
//   if (pr) std::cout << "operator= entry, other.m_cache.preferred_length="<<other.m_cache.preferred_length<<", this->m_cache.preferred_length="<<this->m_cache.preferred_length<<std::endl;
//   if (pr) std::cout << "operator= entry, other.m_replicated="<<other.m_replicated<<", this->m_replicated="<<this->m_replicated<<std::endl;
   this->setVariance(other.variance());
//   if (pr) std::cout <<m_mpi_rank<< " operator=() m_segment_offset="<<m_segment_offset<<"="<<other.m_segment_offset<<" for "<<m_segment_length<<"="<<other.m_segment_length<<std::endl;
//   if (pr) std::cout <<m_mpi_rank<< " other="<<other<<std::endl;
   if (!m_cache.io && !other.m_cache.io) { // std::cout << "both in memory"<<std::endl;
    size_t off = (m_replicated && !other.m_replicated) ? other.m_segment_offset : 0;
    size_t otheroff = (!m_replicated && other.m_replicated) ? m_segment_offset : 0;
//    std::cout << "seg length test "<<m_segment_length<<","<<other.m_segment_length<<std::min(m_segment_length,other.m_segment_length)<<std::endl;
     for (size_t i=0; i<std::min(m_segment_length,other.m_segment_length); i++) {
      m_cache.buffer[off+i] = other.m_cache.buffer[otheroff+i];
//           if (pr) std::cout <<m_mpi_rank<<" other.buffer["<<otheroff+i<<"]="<<other.m_cache.buffer[otheroff+i]<<std::endl;
//           if (pr) std::cout <<m_mpi_rank<<" buffer["<<off+i<<"]="<<m_cache.buffer[off+i]<<std::endl;
     }
   } else if (m_cache.io && other.m_cache.io) { // std::cout << "both cached"<<std::endl;
    size_t cachelength = std::min(m_cache.preferred_length,other.m_cache.preferred_length);
//    std::cout << m_mpi_rank<<"cachelength="<<cachelength<<std::endl;
    size_t off=0, otheroff=0;
    //     m_cache.ensure( (m_replicated == other.m_replicated) ? 0: other.m_segment_offset); std::cout << "m_cache.length="<<m_cache.length<<std::endl;
    //     other.m_cache.ensure( (m_replicated == other.m_replicated) ? 0: m_segment_offset); std::cout << "other.m_cache.length="<<other.m_cache.length<<std::endl;
//    if (pr) std::cout << "move cache to "<< ((!m_replicated ||  other.m_replicated) ? 0: other.m_segment_offset)<<std::endl;
//    if (pr) std::cout << "move other cache to "<<((m_replicated || !other.m_replicated) ? 0: m_segment_offset)<<std::endl;
    m_cache.move( (!m_replicated ||  other.m_replicated) ? 0: other.m_segment_offset, cachelength);
    other.m_cache.move((m_replicated || !other.m_replicated) ? 0: m_segment_offset, cachelength);
    while(m_cache.length && other.m_cache.length && off < m_segment_length && otheroff < other.m_segment_length ) {
//     if (pr) std::cout <<m_mpi_rank<< " buffer to copy in range "<<m_cache.offset<<"="<<other.m_cache.offset<<" for "<<m_cache.length<<"="<<other.m_cache.length<<std::endl;
//     if (pr) {
//      for (size_t i = 0; i < m_cache.length; i++) std::cout << " " << other.m_cache.buffer[otheroff + i];
//      std::cout << std::endl;
//     }
     for (size_t i=0; i<m_cache.length; i++) {
      m_cache.buffer[off+i] = other.m_cache.buffer[otheroff+i];
//           if (pr) std::cout <<m_mpi_rank<<" buffer["<<off+i<<"]="<<m_cache.buffer[off+i]<<std::endl;
     }
     m_cache.dirty=true;
     if (m_cache.io) ++m_cache; else off+=cachelength;
     if (other.m_cache.io) ++other.m_cache; else otheroff+=cachelength;
//     if (pr) std::cout <<m_mpi_rank<< "end of cache loop, off="<<off<<", otheroff="<<otheroff<<std::endl;
    }
   } else if (m_cache.io) { // std::cout<< "source in memory, result cached"<<std::endl;
    size_t cachelength = m_cache.preferred_length;
    size_t off=0;
    size_t otheroff=(m_replicated == other.m_replicated) ? 0: m_segment_offset;
    m_cache.move( (m_replicated == other.m_replicated) ? 0: other.m_segment_offset, cachelength );
    other.m_cache.move( 0, other.m_segment_length);
    while(m_cache.length && off < m_segment_length && otheroff < other.m_segment_length ) {
//      std::cout <<m_mpi_rank<< " buffer to copy in range "<<m_cache.offset<<"="<<other.m_cache.offset<<" for "<<m_cache.length<<"="<<other.m_cache.length<<std::endl;
//      for (size_t i=0; i<m_cache.length; i++) std::cout <<" "<<other.m_cache.buffer[otheroff+i]; std::cout <<std::endl;
//      std::cout <<"off = "<<off<<std::endl;
     for (size_t i=0; i<m_cache.length; i++) {
      m_cache.buffer[off+i] = other.m_cache.buffer[otheroff+i];
      //     if (pr) std::cout <<m_mpi_rank<<" buffer["<<off+i<<"]="<<m_cache.buffer[off+i]<<std::endl;
     }
      m_cache.dirty=true;
     ++m_cache;
     otheroff+=cachelength;
//     if (pr) std::cout << "end of cache loop, off="<<off<<", otheroff="<<otheroff<<std::endl;
    }
   } else if (other.m_cache.io) { // std::cout << "source cached, result in memory"<<std::endl;
    size_t cachelength = other.m_cache.preferred_length;
    size_t otheroff=0;
    size_t off=(m_replicated == other.m_replicated) ? 0: other.m_segment_offset;
    m_cache.move(0, m_segment_length);
    other.m_cache.move((m_replicated == other.m_replicated) ? 0: m_segment_offset, cachelength );
    while(other.m_cache.length && off < m_segment_length && otheroff < other.m_segment_length ) {
//     if (pr) std::cout <<m_mpi_rank<< " buffer to copy in range "<<m_cache.offset<<"="<<other.m_cache.offset<<" for "<<m_cache.length<<"="<<other.m_cache.length<<std::endl;
     //    for (size_t i=0; i<m_cache.length; i++) std::cout <<" "<<other.m_cache.buffer[otheroff+i]; std::cout <<std::endl;
     for (size_t i=0; i<other.m_cache.length; i++) {
      m_cache.buffer[off+i] = other.m_cache.buffer[otheroff+i];
      //     if (pr) std::cout <<m_mpi_rank<<" buffer["<<off+i<<"]="<<m_cache.buffer[off+i]<<std::endl;
     }
     off+=cachelength;
     ++other.m_cache;
//     if (pr) std::cout << "end of cache loop, off="<<off<<", otheroff="<<otheroff<<std::endl;
    }
   }
   m_cache.dirty = true;
//   if (pr) std::cout << "operator= after copy loop, other=" << other << std::endl;
//   if (pr) std::cout << "operator= after copy loop, this="<<*this<<std::endl;
#ifdef HAVE_MPI_H
   if (m_replicated && ! other.m_replicated) { // replicated <- distributed
    size_t lenseg = ((m_size-1) / m_mpi_size + 1);
    for (int rank=0; rank < m_mpi_size; rank++) {
     size_t off = lenseg * rank;
     if (m_cache.io) {
      for (m_cache.ensure(off); m_cache.length && off < lenseg*(rank+1); off+= m_cache.length, ++m_cache)
       MPI_Bcast(m_cache.buffer,m_cache.length,MPI_DOUBLE,rank,m_communicator); // FIXME needs attention for non-double
     } else {
      if (lenseg>0 && m_size > off)
      MPI_Bcast(&m_cache.buffer[off],std::min(lenseg,m_size-off),MPI_DOUBLE,rank,m_communicator); // FIXME needs attention for non-double
     }
    }
   }
//      if (pr) std::cout << "operator= after bcast, this="<<*this<<std::endl;
#endif
   return *this;
  }

  bool operator==(const PagedVector& other)
  {
//std::cout  << "operator== start"<<std::endl;
   if (this->variance() != other.variance()) throw std::logic_error("mismatching co/contravariance");
   if (this->m_size != other.m_size) throw std::logic_error("mismatching lengths");
//   constexpr bool pr=false;//bool pr=m_size<3;
//   bool pr=m_mpi_rank>0;
   int diff=0;
   if (!m_cache.io && !other.m_cache.io) { // std::cout << "both in memory"<<std::endl;
    size_t off = (m_replicated && !other.m_replicated) ? other.m_segment_offset : 0;
    size_t otheroff = (!m_replicated && other.m_replicated) ? m_segment_offset : 0;
     for (size_t i=0; i<std::min(m_segment_length,other.m_segment_length); i++) {
      diff = diff || m_cache.buffer[off+i] != other.m_cache.buffer[otheroff+i];
//           if (pr) std::cout <<m_mpi_rank<<" other.buffer["<<otheroff+i<<"]="<<other.m_cache.buffer[otheroff+i]<<std::endl;
//           if (pr) std::cout <<m_mpi_rank<<" buffer["<<off+i<<"]="<<m_cache.buffer[off+i]<<std::endl;
     }
   } else if (m_cache.io && other.m_cache.io) { // std::cout << "both cached"<<std::endl;
    size_t cachelength = std::min(m_cache.preferred_length,other.m_cache.preferred_length);
//    std::cout << m_mpi_rank<<"cachelength="<<cachelength<<std::endl;
    size_t off=0, otheroff=0;
    //     m_cache.ensure( (m_replicated == other.m_replicated) ? 0: other.m_segment_offset); std::cout << "m_cache.length="<<m_cache.length<<std::endl;
    //     other.m_cache.ensure( (m_replicated == other.m_replicated) ? 0: m_segment_offset); std::cout << "other.m_cache.length="<<other.m_cache.length<<std::endl;
//    if (pr) std::cout << "move cache to "<< ((!m_replicated ||  other.m_replicated) ? 0: other.m_segment_offset)<<std::endl;
//    if (pr) std::cout << "move other cache to "<<((m_replicated || !other.m_replicated) ? 0: m_segment_offset)<<std::endl;
    m_cache.move( (!m_replicated ||  other.m_replicated) ? 0: other.m_segment_offset, cachelength);
    other.m_cache.move((m_replicated || !other.m_replicated) ? 0: m_segment_offset, cachelength);
    while(m_cache.length && other.m_cache.length && off < m_segment_length && otheroff < other.m_segment_length ) {
//     if (pr) std::cout <<m_mpi_rank<< " buffer to copy in range "<<m_cache.offset<<"="<<other.m_cache.offset<<" for "<<m_cache.length<<"="<<other.m_cache.length<<std::endl;
//     if (pr)
//      for (size_t i=0; i<m_cache.length; i++) std::cout <<" "<<other.m_cache.buffer[otheroff+i]; std::cout <<std::endl;
     for (size_t i=0; i<m_cache.length; i++) {
      diff = diff || m_cache.buffer[off+i] != other.m_cache.buffer[otheroff+i];
//           if (pr) std::cout <<m_mpi_rank<<" buffer["<<off+i<<"]="<<m_cache.buffer[off+i]<<std::endl;
     }
     m_cache.dirty=true;
     if (m_cache.io) ++m_cache; else off+=cachelength;
     if (other.m_cache.io) ++other.m_cache; else otheroff+=cachelength;
//     if (pr) std::cout <<m_mpi_rank<< "end of cache loop, off="<<off<<", otheroff="<<otheroff<<std::endl;
    }
   } else if (m_cache.io) { // std::cout<< "source in memory, result cached"<<std::endl;
    size_t cachelength = m_cache.preferred_length;
    size_t off=0;
    size_t otheroff=(m_replicated == other.m_replicated) ? 0: m_segment_offset;
    m_cache.move( (m_replicated == other.m_replicated) ? 0: other.m_segment_offset, cachelength );
    other.m_cache.move( 0, other.m_segment_length);
    while(m_cache.length && off < m_segment_length && otheroff < other.m_segment_length ) {
//      std::cout <<m_mpi_rank<< " buffer to copy in range "<<m_cache.offset<<"="<<other.m_cache.offset<<" for "<<m_cache.length<<"="<<other.m_cache.length<<std::endl;
//      for (size_t i=0; i<m_cache.length; i++) std::cout <<" "<<other.m_cache.buffer[otheroff+i]; std::cout <<std::endl;
//      std::cout <<"off = "<<off<<std::endl;
     for (size_t i=0; i<m_cache.length; i++) {
      diff = diff || m_cache.buffer[off+i] != other.m_cache.buffer[otheroff+i];
      //     if (pr) std::cout <<m_mpi_rank<<" buffer["<<off+i<<"]="<<m_cache.buffer[off+i]<<std::endl;
     }
      m_cache.dirty=true;
     ++m_cache;
     otheroff+=cachelength;
//     if (pr) std::cout << "end of cache loop, off="<<off<<", otheroff="<<otheroff<<std::endl;
    }
   } else if (other.m_cache.io) {  // std::cout << "source cached, result in memory"<<std::endl;
    size_t cachelength = other.m_cache.preferred_length;
    size_t otheroff=0;
    size_t off=(m_replicated == other.m_replicated) ? 0: other.m_segment_offset;
    m_cache.move(0, m_segment_length);
    other.m_cache.move((m_replicated == other.m_replicated) ? 0: m_segment_offset, cachelength );
    while(other.m_cache.length && off < m_segment_length && otheroff < other.m_segment_length ) {
//     if (pr) std::cout <<m_mpi_rank<< " buffer to copy in range "<<m_cache.offset<<"="<<other.m_cache.offset<<" for "<<m_cache.length<<"="<<other.m_cache.length<<std::endl;
     //    for (size_t i=0; i<m_cache.length; i++) std::cout <<" "<<other.m_cache.buffer[otheroff+i]; std::cout <<std::endl;
     for (size_t i=0; i<other.m_cache.length; i++) {
      diff = diff || m_cache.buffer[off+i] != other.m_cache.buffer[otheroff+i];
      //     if (pr) std::cout <<m_mpi_rank<<" buffer["<<off+i<<"]="<<m_cache.buffer[off+i]<<std::endl;
     }
     off+=cachelength;
     ++other.m_cache;
//     if (pr) std::cout << "end of cache loop, off="<<off<<", otheroff="<<otheroff<<std::endl;
    }
   }
//   if (pr) std::cout << "operator= after copy loop, other="<<other<<std::endl;
//   if (pr) std::cout << "operator= after copy loop, this="<<*this<<std::endl;
#ifdef HAVE_MPI_H
   if (!m_replicated && ! other.m_replicated) {
    for (int rank=0; rank < m_mpi_size; rank++) {
      MPI_Allreduce(&diff,&diff,1,MPI_INT,MPI_SUM,m_communicator);
    }
   }
#endif
//std::cout  << "operator== end"<<std::endl;
   return diff==0;
  }

 };
 template <class scalar>
 inline std::ostream& operator<<(std::ostream& os, PagedVector<scalar> const& obj) { return os << obj.str(); }

}
#endif // PAGEDVECTOR_H<|MERGE_RESOLUTION|>--- conflicted
+++ resolved
@@ -97,19 +97,15 @@
   }
 
   /*!
-  * @brief Construct an object mapping an external data buffer
+  * @brief Construct an object copied from external data
    *
    * @param buffer
    * @param length
+   * @param option
+   * @param mpi_communicator
    */
 
-  PagedVector(double* buffer, size_t length)
-    : vector<scalar>(), m_size(length),
-      m_communicator(MPI_COMM_COMPUTE), m_mpi_size(mpi_size()), m_mpi_rank(mpi_rank()),
-      m_replicated(true),
-      m_segment_offset(0),
-      m_segment_length(m_size),
-      m_cache(m_segment_length, m_segment_length, buffer)
+  PagedVector(double* buffer, size_t length, int option=0, MPI_Comm mpi_communicator=MPI_COMM_COMPUTE)
   {
 
   }
@@ -163,22 +159,11 @@
   size_t m_segment_offset; //!< offset in the overall data object of this process' data
   size_t m_segment_length; //!< length of this process' data
 
-  /*!
-   * Get a pointer to the entire data structure if possible
-   * @return the pointer, or nullptr if caching/distribution means that the whole vector is not available
-   */
-  scalar* data() {
-   if (not m_replicated) return nullptr;
-   if (m_cache.io and not m_cache.bufferContainer.empty()) return nullptr;
-   return m_cache.buffer;
-  }
-
   struct window {
    mutable size_t offset; ///< the offset in mapped data of the first element of the cache window
    mutable size_t length;///< the size of the cache window
    const size_t datasize; ///< the size of the vector being mapped
    const size_t preferred_length; ///< the default for the size of the cache window
-<<<<<<< HEAD
    mutable std::vector<scalar> bufferContainer;
    mutable scalar* buffer;
    bool io; ///< whether backing store is needed
@@ -186,22 +171,14 @@
    const scalar* end() const { return buffer+length;}
    scalar* begin() {return buffer;}
    scalar* end() {return buffer+length;}
-=======
-   mutable std::vector<scalar> buffer;
-   const bool io; ///< whether backing store is needed
-   const scalar* begin() const { return buffer.data();}
-   const scalar* end() const { return buffer.data()+length;}
-   scalar* begin() {return buffer.data();}
-   scalar* end() {return buffer.data()+length;}
->>>>>>> 1509ae6d
    mutable bool dirty;
    mutable std::fstream m_file;
    mutable size_t filesize;
    mutable size_t writes; ///< how many scalars written
    mutable size_t reads; ///< how many scalars read
-<<<<<<< HEAD
-   window(size_t datasize, size_t length=default_offline_buffer_size, scalar* externalBuffer=nullptr)
-    :   offset(datasize+1), length(0), datasize(datasize), preferred_length(length), dirty(false), filesize(0), writes(0), reads(0) {
+   window(size_t datasize, size_t length=default_offline_buffer_size)
+    :   offset(datasize+1), length(0), datasize(datasize), preferred_length(length), dirty(false), filesize(0), writes(0), reads(0), io(this->datasize > preferred_length)
+   {
 //    std::cout << "window constructor datasize="<<datasize<<", length="<<length<<std::endl;
     io = this->datasize > preferred_length;
     if (externalBuffer != nullptr) {
@@ -209,13 +186,6 @@
     } else if (io) {
 //     buffer=nullptr;
      buffer = bufferContainer.data();
-=======
-   window(size_t datasize, size_t length=default_offline_buffer_size)
-    :   offset(datasize+1), length(0), datasize(datasize), preferred_length(length), dirty(false), filesize(0), writes(0), reads(0), io(this->datasize > preferred_length)
-   {
-//    std::cout << "window constructor datasize="<<datasize<<", length="<<length<<std::endl;
-    if (io) {
->>>>>>> 1509ae6d
      char *tmpname=strdup("tmpfileXXXXXX");
      mkstemp(tmpname);
      m_file.open (tmpname, std::ios::out | std::ios::in | std::ios::binary);
@@ -223,10 +193,8 @@
      unlink(tmpname);
      free(tmpname);
     }
-    else {
-     bufferContainer.resize(length);
-     buffer = bufferContainer.data();
-    }
+    else
+     buffer.resize(length);
     move(0,length);
 //    std::cout << "window constructor ends, filesize="<<filesize<<", length="<<length<<std::endl;
    }
@@ -253,18 +221,17 @@
      m_file.seekp(this->offset*sizeof(scalar));
 //          std::cout << "write to "<<this->offset<<":";for (size_t i=0; i<this->length; i++) std::cout <<" "<<buffer[i]; std::cout <<std::endl;
 //     std::cout << "write to "<<this->offset<<std::endl;
-     m_file.write( (const char*)buffer, this->length*sizeof(scalar));
+     m_file.write( (const char*)buffer.data(), this->length*sizeof(scalar));
      writes += this->length;
      if (filesize < this->offset+this->length) filesize = this->offset+this->length;
     }
     this->offset = offset;
     this->length = std::min(length,static_cast<size_t>(datasize-offset));
-    bufferContainer.resize(this->length);
-    buffer = bufferContainer.data();
+    buffer.resize(this->length);
     //    std::cout << "buffer resized to length="<<this->length<<"; offset="<<offset<<", filesize="<<filesize<<std::endl;
     if (std::min(this->length,static_cast<size_t>(filesize-offset))) {
      m_file.seekg(offset*sizeof(scalar));
-     m_file.read((char*)buffer,std::min(this->length,static_cast<size_t>(filesize-offset))*sizeof(scalar));
+     m_file.read((char*)buffer.data(),std::min(this->length,static_cast<size_t>(filesize-offset))*sizeof(scalar));
 //     std::cout << "read from "<<this->offset<<":";for (size_t i=0; i<this->length; i++) std::cout <<" "<<buffer[i]; std::cout <<std::endl;
 //     std::cout << "read from "<<this->offset<<std::endl;
      reads += std::min(this->length,static_cast<size_t>(filesize-offset));
@@ -543,7 +510,7 @@
 //      std::cout << m_mpi_rank<<"broadcast from "<<rank<<" offset="<<m_cache.offset<<", length="<<l<<std::endl;
 //      std::cout <<m_mpi_rank<<"before Bcast"; for (auto i=0; i<l; i++) std::cout <<" "<<m_cache.buffer[i]; std::cout <<std::endl;
   if (l>0)
-      MPI_Bcast(m_cache.buffer,l,MPI_DOUBLE,rank,m_communicator); // needs attention for non-double
+      MPI_Bcast(m_cache.buffer.data(),l,MPI_DOUBLE,rank,m_communicator); // needs attention for non-double
 //      std::cout <<m_mpi_rank<<"after Bcast m_cache.length="<<m_cache.length<<", lenseg="<<lenseg<<", m_cache.offset="<<m_cache.offset<<std::endl;
 //      std::cout <<m_mpi_rank<<"after Bcast"; for (auto i=0; i<l; i++) std::cout <<" "<<m_cache.buffer[i]; std::cout <<std::endl;
        if (rank != m_mpi_rank) m_cache.dirty = true;
@@ -808,13 +775,13 @@
   PagedVector& operator=(const PagedVector& other)
   {
    assert(m_size==other.m_size);
-//   constexpr bool pr=false;//bool pr=m_size<3;
+   constexpr bool pr=false;//bool pr=m_size<3;
 //   bool pr=m_mpi_rank>0;
-//   if (pr) std::cout << "operator= entry, other=" << other << std::endl;
-//   if (pr) std::cout << "operator= entry, other.m_cache.preferred_length="<<other.m_cache.preferred_length<<", this->m_cache.preferred_length="<<this->m_cache.preferred_length<<std::endl;
-//   if (pr) std::cout << "operator= entry, other.m_replicated="<<other.m_replicated<<", this->m_replicated="<<this->m_replicated<<std::endl;
+   if (pr) std::cout << "operator= entry, other=" << other << std::endl;
+   if (pr) std::cout << "operator= entry, other.m_cache.preferred_length="<<other.m_cache.preferred_length<<", this->m_cache.preferred_length="<<this->m_cache.preferred_length<<std::endl;
+   if (pr) std::cout << "operator= entry, other.m_replicated="<<other.m_replicated<<", this->m_replicated="<<this->m_replicated<<std::endl;
    this->setVariance(other.variance());
-//   if (pr) std::cout <<m_mpi_rank<< " operator=() m_segment_offset="<<m_segment_offset<<"="<<other.m_segment_offset<<" for "<<m_segment_length<<"="<<other.m_segment_length<<std::endl;
+   if (pr) std::cout <<m_mpi_rank<< " operator=() m_segment_offset="<<m_segment_offset<<"="<<other.m_segment_offset<<" for "<<m_segment_length<<"="<<other.m_segment_length<<std::endl;
 //   if (pr) std::cout <<m_mpi_rank<< " other="<<other<<std::endl;
    if (!m_cache.io && !other.m_cache.io) { // std::cout << "both in memory"<<std::endl;
     size_t off = (m_replicated && !other.m_replicated) ? other.m_segment_offset : 0;
@@ -822,8 +789,8 @@
 //    std::cout << "seg length test "<<m_segment_length<<","<<other.m_segment_length<<std::min(m_segment_length,other.m_segment_length)<<std::endl;
      for (size_t i=0; i<std::min(m_segment_length,other.m_segment_length); i++) {
       m_cache.buffer[off+i] = other.m_cache.buffer[otheroff+i];
-//           if (pr) std::cout <<m_mpi_rank<<" other.buffer["<<otheroff+i<<"]="<<other.m_cache.buffer[otheroff+i]<<std::endl;
-//           if (pr) std::cout <<m_mpi_rank<<" buffer["<<off+i<<"]="<<m_cache.buffer[off+i]<<std::endl;
+           if (pr) std::cout <<m_mpi_rank<<" other.buffer["<<otheroff+i<<"]="<<other.m_cache.buffer[otheroff+i]<<std::endl;
+           if (pr) std::cout <<m_mpi_rank<<" buffer["<<off+i<<"]="<<m_cache.buffer[off+i]<<std::endl;
      }
    } else if (m_cache.io && other.m_cache.io) { // std::cout << "both cached"<<std::endl;
     size_t cachelength = std::min(m_cache.preferred_length,other.m_cache.preferred_length);
@@ -831,24 +798,24 @@
     size_t off=0, otheroff=0;
     //     m_cache.ensure( (m_replicated == other.m_replicated) ? 0: other.m_segment_offset); std::cout << "m_cache.length="<<m_cache.length<<std::endl;
     //     other.m_cache.ensure( (m_replicated == other.m_replicated) ? 0: m_segment_offset); std::cout << "other.m_cache.length="<<other.m_cache.length<<std::endl;
-//    if (pr) std::cout << "move cache to "<< ((!m_replicated ||  other.m_replicated) ? 0: other.m_segment_offset)<<std::endl;
-//    if (pr) std::cout << "move other cache to "<<((m_replicated || !other.m_replicated) ? 0: m_segment_offset)<<std::endl;
+    if (pr) std::cout << "move cache to "<< ((!m_replicated ||  other.m_replicated) ? 0: other.m_segment_offset)<<std::endl;
+    if (pr) std::cout << "move other cache to "<<((m_replicated || !other.m_replicated) ? 0: m_segment_offset)<<std::endl;
     m_cache.move( (!m_replicated ||  other.m_replicated) ? 0: other.m_segment_offset, cachelength);
     other.m_cache.move((m_replicated || !other.m_replicated) ? 0: m_segment_offset, cachelength);
     while(m_cache.length && other.m_cache.length && off < m_segment_length && otheroff < other.m_segment_length ) {
-//     if (pr) std::cout <<m_mpi_rank<< " buffer to copy in range "<<m_cache.offset<<"="<<other.m_cache.offset<<" for "<<m_cache.length<<"="<<other.m_cache.length<<std::endl;
-//     if (pr) {
-//      for (size_t i = 0; i < m_cache.length; i++) std::cout << " " << other.m_cache.buffer[otheroff + i];
-//      std::cout << std::endl;
-//     }
+     if (pr) std::cout <<m_mpi_rank<< " buffer to copy in range "<<m_cache.offset<<"="<<other.m_cache.offset<<" for "<<m_cache.length<<"="<<other.m_cache.length<<std::endl;
+     if (pr) {
+      for (size_t i = 0; i < m_cache.length; i++) std::cout << " " << other.m_cache.buffer[otheroff + i];
+      std::cout << std::endl;
+     }
      for (size_t i=0; i<m_cache.length; i++) {
       m_cache.buffer[off+i] = other.m_cache.buffer[otheroff+i];
-//           if (pr) std::cout <<m_mpi_rank<<" buffer["<<off+i<<"]="<<m_cache.buffer[off+i]<<std::endl;
+           if (pr) std::cout <<m_mpi_rank<<" buffer["<<off+i<<"]="<<m_cache.buffer[off+i]<<std::endl;
      }
      m_cache.dirty=true;
      if (m_cache.io) ++m_cache; else off+=cachelength;
      if (other.m_cache.io) ++other.m_cache; else otheroff+=cachelength;
-//     if (pr) std::cout <<m_mpi_rank<< "end of cache loop, off="<<off<<", otheroff="<<otheroff<<std::endl;
+     if (pr) std::cout <<m_mpi_rank<< "end of cache loop, off="<<off<<", otheroff="<<otheroff<<std::endl;
     }
    } else if (m_cache.io) { // std::cout<< "source in memory, result cached"<<std::endl;
     size_t cachelength = m_cache.preferred_length;
@@ -867,7 +834,7 @@
       m_cache.dirty=true;
      ++m_cache;
      otheroff+=cachelength;
-//     if (pr) std::cout << "end of cache loop, off="<<off<<", otheroff="<<otheroff<<std::endl;
+     if (pr) std::cout << "end of cache loop, off="<<off<<", otheroff="<<otheroff<<std::endl;
     }
    } else if (other.m_cache.io) { // std::cout << "source cached, result in memory"<<std::endl;
     size_t cachelength = other.m_cache.preferred_length;
@@ -897,7 +864,7 @@
      size_t off = lenseg * rank;
      if (m_cache.io) {
       for (m_cache.ensure(off); m_cache.length && off < lenseg*(rank+1); off+= m_cache.length, ++m_cache)
-       MPI_Bcast(m_cache.buffer,m_cache.length,MPI_DOUBLE,rank,m_communicator); // FIXME needs attention for non-double
+       MPI_Bcast(m_cache.buffer.data(),m_cache.length,MPI_DOUBLE,rank,m_communicator); // FIXME needs attention for non-double
      } else {
       if (lenseg>0 && m_size > off)
       MPI_Bcast(&m_cache.buffer[off],std::min(lenseg,m_size-off),MPI_DOUBLE,rank,m_communicator); // FIXME needs attention for non-double
@@ -914,7 +881,7 @@
 //std::cout  << "operator== start"<<std::endl;
    if (this->variance() != other.variance()) throw std::logic_error("mismatching co/contravariance");
    if (this->m_size != other.m_size) throw std::logic_error("mismatching lengths");
-//   constexpr bool pr=false;//bool pr=m_size<3;
+   constexpr bool pr=false;//bool pr=m_size<3;
 //   bool pr=m_mpi_rank>0;
    int diff=0;
    if (!m_cache.io && !other.m_cache.io) { // std::cout << "both in memory"<<std::endl;
@@ -922,8 +889,8 @@
     size_t otheroff = (!m_replicated && other.m_replicated) ? m_segment_offset : 0;
      for (size_t i=0; i<std::min(m_segment_length,other.m_segment_length); i++) {
       diff = diff || m_cache.buffer[off+i] != other.m_cache.buffer[otheroff+i];
-//           if (pr) std::cout <<m_mpi_rank<<" other.buffer["<<otheroff+i<<"]="<<other.m_cache.buffer[otheroff+i]<<std::endl;
-//           if (pr) std::cout <<m_mpi_rank<<" buffer["<<off+i<<"]="<<m_cache.buffer[off+i]<<std::endl;
+           if (pr) std::cout <<m_mpi_rank<<" other.buffer["<<otheroff+i<<"]="<<other.m_cache.buffer[otheroff+i]<<std::endl;
+           if (pr) std::cout <<m_mpi_rank<<" buffer["<<off+i<<"]="<<m_cache.buffer[off+i]<<std::endl;
      }
    } else if (m_cache.io && other.m_cache.io) { // std::cout << "both cached"<<std::endl;
     size_t cachelength = std::min(m_cache.preferred_length,other.m_cache.preferred_length);
@@ -931,22 +898,21 @@
     size_t off=0, otheroff=0;
     //     m_cache.ensure( (m_replicated == other.m_replicated) ? 0: other.m_segment_offset); std::cout << "m_cache.length="<<m_cache.length<<std::endl;
     //     other.m_cache.ensure( (m_replicated == other.m_replicated) ? 0: m_segment_offset); std::cout << "other.m_cache.length="<<other.m_cache.length<<std::endl;
-//    if (pr) std::cout << "move cache to "<< ((!m_replicated ||  other.m_replicated) ? 0: other.m_segment_offset)<<std::endl;
-//    if (pr) std::cout << "move other cache to "<<((m_replicated || !other.m_replicated) ? 0: m_segment_offset)<<std::endl;
+    if (pr) std::cout << "move cache to "<< ((!m_replicated ||  other.m_replicated) ? 0: other.m_segment_offset)<<std::endl;
+    if (pr) std::cout << "move other cache to "<<((m_replicated || !other.m_replicated) ? 0: m_segment_offset)<<std::endl;
     m_cache.move( (!m_replicated ||  other.m_replicated) ? 0: other.m_segment_offset, cachelength);
     other.m_cache.move((m_replicated || !other.m_replicated) ? 0: m_segment_offset, cachelength);
     while(m_cache.length && other.m_cache.length && off < m_segment_length && otheroff < other.m_segment_length ) {
-//     if (pr) std::cout <<m_mpi_rank<< " buffer to copy in range "<<m_cache.offset<<"="<<other.m_cache.offset<<" for "<<m_cache.length<<"="<<other.m_cache.length<<std::endl;
-//     if (pr)
-//      for (size_t i=0; i<m_cache.length; i++) std::cout <<" "<<other.m_cache.buffer[otheroff+i]; std::cout <<std::endl;
+     if (pr) std::cout <<m_mpi_rank<< " buffer to copy in range "<<m_cache.offset<<"="<<other.m_cache.offset<<" for "<<m_cache.length<<"="<<other.m_cache.length<<std::endl;
+     if (pr) for (size_t i=0; i<m_cache.length; i++) std::cout <<" "<<other.m_cache.buffer[otheroff+i]; std::cout <<std::endl;
      for (size_t i=0; i<m_cache.length; i++) {
       diff = diff || m_cache.buffer[off+i] != other.m_cache.buffer[otheroff+i];
-//           if (pr) std::cout <<m_mpi_rank<<" buffer["<<off+i<<"]="<<m_cache.buffer[off+i]<<std::endl;
+           if (pr) std::cout <<m_mpi_rank<<" buffer["<<off+i<<"]="<<m_cache.buffer[off+i]<<std::endl;
      }
      m_cache.dirty=true;
      if (m_cache.io) ++m_cache; else off+=cachelength;
      if (other.m_cache.io) ++other.m_cache; else otheroff+=cachelength;
-//     if (pr) std::cout <<m_mpi_rank<< "end of cache loop, off="<<off<<", otheroff="<<otheroff<<std::endl;
+     if (pr) std::cout <<m_mpi_rank<< "end of cache loop, off="<<off<<", otheroff="<<otheroff<<std::endl;
     }
    } else if (m_cache.io) { // std::cout<< "source in memory, result cached"<<std::endl;
     size_t cachelength = m_cache.preferred_length;
@@ -965,7 +931,7 @@
       m_cache.dirty=true;
      ++m_cache;
      otheroff+=cachelength;
-//     if (pr) std::cout << "end of cache loop, off="<<off<<", otheroff="<<otheroff<<std::endl;
+     if (pr) std::cout << "end of cache loop, off="<<off<<", otheroff="<<otheroff<<std::endl;
     }
    } else if (other.m_cache.io) {  // std::cout << "source cached, result in memory"<<std::endl;
     size_t cachelength = other.m_cache.preferred_length;
@@ -974,7 +940,7 @@
     m_cache.move(0, m_segment_length);
     other.m_cache.move((m_replicated == other.m_replicated) ? 0: m_segment_offset, cachelength );
     while(other.m_cache.length && off < m_segment_length && otheroff < other.m_segment_length ) {
-//     if (pr) std::cout <<m_mpi_rank<< " buffer to copy in range "<<m_cache.offset<<"="<<other.m_cache.offset<<" for "<<m_cache.length<<"="<<other.m_cache.length<<std::endl;
+     if (pr) std::cout <<m_mpi_rank<< " buffer to copy in range "<<m_cache.offset<<"="<<other.m_cache.offset<<" for "<<m_cache.length<<"="<<other.m_cache.length<<std::endl;
      //    for (size_t i=0; i<m_cache.length; i++) std::cout <<" "<<other.m_cache.buffer[otheroff+i]; std::cout <<std::endl;
      for (size_t i=0; i<other.m_cache.length; i++) {
       diff = diff || m_cache.buffer[off+i] != other.m_cache.buffer[otheroff+i];
@@ -982,7 +948,7 @@
      }
      off+=cachelength;
      ++other.m_cache;
-//     if (pr) std::cout << "end of cache loop, off="<<off<<", otheroff="<<otheroff<<std::endl;
+     if (pr) std::cout << "end of cache loop, off="<<off<<", otheroff="<<otheroff<<std::endl;
     }
    }
 //   if (pr) std::cout << "operator= after copy loop, other="<<other<<std::endl;
