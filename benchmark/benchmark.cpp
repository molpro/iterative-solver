#include "ArrayBenchmark.h"
#include <iostream>
<<<<<<< HEAD
#include <molpro/mpi.h>
#ifdef HAVE_MPI_H
#include <mpi.h>
=======
#ifdef LINEARALGEBRA_ARRAY_GA
#define HAVE_GA_H 1
>>>>>>> b0f21422
#endif
#include <molpro/mpi.h>
int main(int argc, char* argv[]) {
  molpro::mpi::init();
<<<<<<< HEAD
  auto rank = molpro::mpi::rank_global();
  auto mpi_size = molpro::mpi::size_global();
//#ifdef LINEARALGEBRA_ARRAY_GA
//  GA_Initialize();
//#endif
=======
#ifdef LINEARALGEBRA_ARRAY_GA
  GA_Initialize();
#endif
  auto rank = molpro::mpi::rank_global();
  auto mpi_size = molpro::mpi::size_global();
  size_t nfast = 100, nslow = 10;
>>>>>>> b0f21422
  if (rank == 0)
    std::cout << mpi_size << " MPI ranks" << std::endl;
  for (const auto& length : std::vector<size_t>{500, 1000, 10000, 100000, 1000000, 10000000, 100000000}) {

    if (rank == 0)
      std::cout << "Vector length = " << length << ", numbers of vectors = " << nslow << " / " << nfast;
    {
      auto bm = molpro::linalg::ArrayBenchmarkIterable<std::vector<double>>("std::vector<double>", length, nfast, nslow,
                                                                            false, 0.1);
      bm.axpy(); // flush memory
      if (rank == 0)
        std::cout << ", repeat count = " << bm.m_repeat << std::endl;
    }
    if (mpi_size <= 1) {
      auto bm = molpro::linalg::ArrayBenchmarkIterable<std::vector<double>>("std::vector<double>", length, nfast, nslow,
                                                                            false, 0.1);
      bm.all();
      std::cout << bm;
    }
#ifdef LINEARALGEBRA_ARRAY_MPI3
    {
      auto bm = molpro::linalg::ArrayBenchmarkDistributed<molpro::linalg::array::DistrArrayMPI3>(
          "DistrArrayMPI3", length, nfast, nslow, false, 0.1);
      bm.all();
      std::cout << bm;
    }
    using fast_container = molpro::linalg::array::DistrArrayMPI3;
#else
    using fast_container = std::vector<double>;
#endif
#ifdef LINEARALGEBRA_ARRAY_GA
    {
      auto bm = molpro::linalg::ArrayBenchmarkDistributed<molpro::linalg::array::DistrArrayGA>(
          "DistrArrayGA", length, nfast, nslow, false, 0.1);
      bm.all();
      std::cout << bm;
    }
#endif
#ifdef LINEARALGEBRA_ARRAY_HDF5
    {
      auto bm = molpro::linalg::ArrayBenchmarkDDisk<molpro::linalg::array::DistrArrayHDF5, fast_container>(
          "DistrArrayHDF5 / memory", length, nfast, nslow, false, 0.01);
      bm.all();
      std::cout << bm;
    }
#endif
    {
      auto bm = molpro::linalg::ArrayBenchmarkDDisk<molpro::linalg::array::DistrArrayFile, fast_container>(
          "DistrArrayFile / memory", length, nfast, nslow, false, 0.1);
      bm.all();
      std::cout << bm;
    }
  }
  molpro::mpi::finalize();
}<|MERGE_RESOLUTION|>--- conflicted
+++ resolved
@@ -1,31 +1,17 @@
 #include "ArrayBenchmark.h"
 #include <iostream>
-<<<<<<< HEAD
-#include <molpro/mpi.h>
-#ifdef HAVE_MPI_H
-#include <mpi.h>
-=======
 #ifdef LINEARALGEBRA_ARRAY_GA
 #define HAVE_GA_H 1
->>>>>>> b0f21422
 #endif
 #include <molpro/mpi.h>
 int main(int argc, char* argv[]) {
   molpro::mpi::init();
-<<<<<<< HEAD
-  auto rank = molpro::mpi::rank_global();
-  auto mpi_size = molpro::mpi::size_global();
-//#ifdef LINEARALGEBRA_ARRAY_GA
-//  GA_Initialize();
-//#endif
-=======
 #ifdef LINEARALGEBRA_ARRAY_GA
   GA_Initialize();
 #endif
   auto rank = molpro::mpi::rank_global();
   auto mpi_size = molpro::mpi::size_global();
   size_t nfast = 100, nslow = 10;
->>>>>>> b0f21422
   if (rank == 0)
     std::cout << mpi_size << " MPI ranks" << std::endl;
   for (const auto& length : std::vector<size_t>{500, 1000, 10000, 100000, 1000000, 10000000, 100000000}) {
