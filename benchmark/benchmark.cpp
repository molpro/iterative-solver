--- conflicted
+++ resolved
@@ -18,7 +18,6 @@
 
     if (rank == 0)
       std::cout << "Vector length = " << length << ", numbers of vectors = " << nslow << " / " << nfast;
-<<<<<<< HEAD
     {
       auto bm = molpro::linalg::ArrayBenchmarkDistributed<molpro::linalg::array::DistrArrayMPI3>(
           "DistrArrayMPI3", length, nfast, nslow, false, 0.1);
@@ -26,8 +25,6 @@
         std::cout << ", repeat count = " << bm.m_repeat << std::endl;
     }
 
-=======
->>>>>>> 0b4521d5
 //    {
 //      auto bm = molpro::linalg::ArrayBenchmarkIterable<std::vector<double>>("std::vector<double>", length, nfast,
 //      nslow,
@@ -42,11 +39,6 @@
 //      std::cout << bm;
 //    }
 #ifdef LINEARALGEBRA_ARRAY_MPI3
-<<<<<<< HEAD
-    if (false)
-=======
-    if (true)
->>>>>>> 0b4521d5
     {
       auto bm = molpro::linalg::ArrayBenchmarkDistributed<molpro::linalg::array::DistrArrayMPI3>(
           "DistrArrayMPI3", length, nfast, nslow, false, 0.1);
@@ -78,24 +70,11 @@
 #ifdef LINEARALGEBRA_ARRAY_HDF5
     {
       auto bm = molpro::linalg::ArrayBenchmarkDDisk<molpro::linalg::array::DistrArrayHDF5>(
-<<<<<<< HEAD
           "DistrArrayHDF5", length, nfast, nslow, false, 0.01);
-=======
-          "DistrArrayHDF5 / memory", length, nfast, nslow, false, 0.01);
->>>>>>> 0b4521d5
       bm.all();
       std::cout << bm;
     }
 #endif
-<<<<<<< HEAD
-=======
-    if (true) {
-      auto bm = molpro::linalg::ArrayBenchmarkDDisk<molpro::linalg::array::DistrArrayFile>(
-          "DistrArrayFile / memory", length, nfast, nslow, false, 0.1);
-      bm.all();
-      std::cout << bm;
-    }
->>>>>>> 0b4521d5
   }
   molpro::mpi::finalize();
 }